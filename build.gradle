import java.util.concurrent.TimeUnit

apply plugin: 'java'
apply plugin: 'groovy'
apply plugin: 'eclipse'
apply plugin: 'application'
apply plugin: 'spring-boot'
apply plugin: "jacoco"
apply plugin: 'findbugs'
<<<<<<< HEAD
=======
apply plugin: 'checkstyle'
// if this is applied, include scala dependencies (see below)
// apply plugin: 'scala'
>>>>>>> 61799f38

group 'de.zalando.aruha'
sourceCompatibility = 1.8
targetCompatibility = 1.8

mainClassName = 'de.zalando.aruha.nakadi.Application'
def dockerGroup = "aruha"
def dockerApplicationName = "nakadi"

/* config parameters */
def dockerImageName = "$dockerGroup/$dockerApplicationName"
if (project.hasProperty("dockerImageName")) {
    dockerImageName = project.property("dockerImageName")
}
def dockerImageVersion = "AUTOBUILD"
if (project.hasProperty("dockerImageVersion")) {
    dockerImageVersion = project.property("dockerImageVersion")
}
def dockerImageTag = "$dockerImageName:$dockerImageVersion"

def dockerBuildTimeout = 300

repositories {
    mavenCentral()
}

sourceSets {

    acceptanceTest {
        java {
            compileClasspath += main.output + test.output
            runtimeClasspath += main.output + test.output
            srcDir file('src/acceptance-test/java')
        }
        resources.srcDir file('src/acceptance-test/resources')
    }
}

buildscript {
    repositories {
        mavenCentral()
        maven {
            url "https://plugins.gradle.org/m2/"
        }
    }

    dependencies {
        classpath "org.springframework.boot:spring-boot-gradle-plugin:1.2.5.RELEASE"
        classpath 'org.yaml:snakeyaml:1.14'
    }
}

jar {
    baseName = 'nakadi'
}

configurations {
    all*.exclude module : 'spring-boot-starter-logging'
    acceptanceTestCompile.extendsFrom testCompile
    acceptanceTestRuntime.extendsFrom testRuntime
    pgsql
}

findbugs {
    reportLevel = "high"
    sourceSets = []
}

dependencies {
    ext {
        dropwizardVersion = '3.1.2'
    }

    pgsql 'org.postgresql:postgresql:9.4.1207'
    // spring
    compile('org.springframework.boot:spring-boot-starter-web:1.3.1.RELEASE') {
        exclude module: 'logback-classic'
        exclude module: 'log4j-over-slf4j'
    }
    compile 'org.springframework:spring-context:4.2.0.RELEASE'
    compile 'org.springframework:spring-web:4.2.0.RELEASE'
    compile 'org.springframework:spring-webmvc:4.2.0.RELEASE'

    // oauth
    compile 'org.springframework.security.oauth:spring-security-oauth2:2.0.8.RELEASE'
    compile('org.springframework.boot:spring-boot-starter-security') {
        exclude module: "logback-classic"
    }

    // actuator
    compile 'org.springframework.boot:spring-boot-starter-actuator:1.3.1.RELEASE'
    compile 'org.zalando.zmon:zmon-actuator:0.9.3'

    // storage
    compile 'org.springframework.boot:spring-boot-starter-jdbc:1.3.1.RELEASE'
    compile 'org.postgresql:postgresql:9.4.1207'

    // misc
    compile 'org.apache.httpcomponents:httpclient:4.5.1'
    compile ('org.zalando.stups:stups-spring-oauth2-server:1.0.10') {
        exclude module: "httpclient"
    }
    compile 'org.zalando:jackson-datatype-problem:0.5.0'
    compile 'org.zalando:problem:0.5.0'
    compile 'org.zalando:problem-spring-web:0.5.0'
    compile 'com.google.guava:guava:19.0'
    compile 'joda-time:joda-time:2.2'
    compile 'javax.ws.rs:javax.ws.rs-api:2.0.1'
    compile 'org.slf4j:slf4j-log4j12:1.7.14'
    compile "io.dropwizard.metrics:metrics-core:$dropwizardVersion"
    compile "com.ryantenney.metrics:metrics-spring:$dropwizardVersion"
    compile "io.dropwizard.metrics:metrics-servlets:$dropwizardVersion"
    compile "io.dropwizard.metrics:metrics-jvm:$dropwizardVersion"
    compile 'org.apache.commons:commons-lang3:3.4'
    compile 'org.zalando:problem-spring-web:0.5.0'
    compile 'org.zalando:jackson-datatype-problem:0.5.0'

    // kafka & zookeeper
    compile 'org.apache.kafka:kafka-clients:0.9.0.0'
    compile 'org.apache.kafka:kafka_2.11:0.9.0.0'
    compile 'org.apache.curator:curator-framework:2.9.1'
    compile 'org.apache.curator:curator-recipes:2.9.1'

    // json
    compile 'org.everit.json:org.everit.json.schema:1.3.0'
    compile ('com.fasterxml.jackson.datatype:jackson-datatype-json-org:2.4.0') {
        exclude module: "json"
    }
    compile 'com.fasterxml.jackson.datatype:jackson-datatype-joda:2.4.0'

    // tests
    testCompile 'org.hamcrest:hamcrest-all:1.3'
    testCompile('junit:junit:4.12') {
        exclude module: "hamcrest-core"
    }
    testCompile 'org.springframework.boot:spring-boot-starter-test'
    testCompile 'org.skyscreamer:jsonassert:1.3.0'
    testCompile 'uk.co.datumedge:hamcrest-json:0.2'
    testCompile 'org.mockito:mockito-all:1.10.19'
    testCompile('com.jayway.restassured:rest-assured:2.5.0') {
        exclude module: "hamcrest-core"
        exclude module: "hamcrest-library"
    }
    testCompile 'com.jayway.jsonpath:json-path:2.2.0'
    testCompile 'org.echocat.jomon:runtime:1.6.2'
    testRuntime 'org.pegdown:pegdown:1.1.0'
}
// end::dependencies[]

// tag::wrapper[]
task wrapper(type: Wrapper) {
    gradleVersion = '2.3'
}

tasks.withType(FindBugs) {
    reports {
        xml.enabled = false
        html.enabled = true
    }
}

task generateScmSourceJson() {
    def rev = new ByteArrayOutputStream()
    exec {
        commandLine "git", "rev-parse", "HEAD"
        standardOutput = rev
    }
    rev = rev.toString().trim()

    def url = new ByteArrayOutputStream()
    exec {
        commandLine "git", "config", "--get", "remote.origin.url"
        standardOutput = url
    }
    url = url.toString().trim()

    def status = new ByteArrayOutputStream()
    exec {
        commandLine "git", "status", "--porcelain"
        standardOutput = status
    }
    status = status.toString().trim().replaceAll("[\n\r]", "\\\\n")
    if (status) {
        rev = "$rev (locally modified)"
    }
    def scmSource = new FileOutputStream("scm-source.json")
    scmSource.write("{\"url\": \"git:${url}\", \"revision\":\"${rev}\", \"author\": \"${System.getenv()['USER']}\", \"status\": \"${status}\"}".getBytes())
    scmSource.close()
}

task buildDockerImage {
    dependsOn bootRepackage, generateScmSourceJson
    doLast {
        println "Building docker image with tag: $dockerImageTag"
        if (execAndWait("docker build -t " + dockerImageTag + " .", dockerBuildTimeout) != 0) {
            throw new GradleException("docker build failed.")
        }
    }
    outputs.upToDateWhen { false }
}

task pushDockerImage {
    dependsOn buildDockerImage
    doLast {
        println "Pushing docker image with tag: $dockerImageTag"
        if (execAndWait("docker push " + dockerImageTag, dockerBuildTimeout) != 0) {
            throw new GradleException("docker push failed.")
        }
    }
}

task initNakadi(type: Exec) {
    commandLine "bash", "-c", "docker-compose up -d --build"
    doLast {
        println "Waiting for Nakadi to start up"
        long start = System.currentTimeMillis()
        waitForNakadi()
        println "Nakadi is fully started in " + (System.currentTimeMillis() - start) + " ms"
    }
}

<<<<<<< HEAD
task startNakadi(type: GradleBuild) {
    tasks = ['clean', 'bootRepackage', 'initNakadi']
=======
task startDockerContainer(type: Exec) {
    commandLine "bash", "-c", "docker run -e \"NAKADI_OAUTH2_MODE=OFF\" -e \"NAKADI_FEATURETOGGLE_DEFAULT=true\" " +
            "--net container:$storagesContainerName --name $dockerContainerName -i -t -d $dockerImageTag"
    dependsOn buildDockerImage, removeOldDockerContainer, startStoragesInDockerBound
>>>>>>> 61799f38
}

task stopNakadi(type: Exec) {
    commandLine "bash", "-c", "docker-compose down"
}

<<<<<<< HEAD
def waitForNakadi() {
    // wait till application is up (health check is successful)
    int result = 1
    while (result != 0) {
        result = execAndWait('curl http://localhost:8080/health')
        sleep(1000L)
    }
=======
task acceptanceTest(type: Test) {
    testClassesDir = sourceSets.acceptanceTest.output.classesDir
    classpath = sourceSets.acceptanceTest.runtimeClasspath
>>>>>>> 61799f38
}

def execAndWait(command, timeoutInSeconds = 15) {
    println "Running command: " + command
    ProcessBuilder pb = new ProcessBuilder(["bash", "-c", command]).inheritIO();
    Process proc = pb.start();
    proc.waitFor(timeoutInSeconds, TimeUnit.SECONDS);
    return proc.exitValue()
}

task fullTest(type: GradleBuild) {
    tasks = ['clean', 'build', 'initNakadi', 'acceptanceTest']
    finalizedBy stopNakadi
}

task fullAcceptanceTest(type: GradleBuild) {
    tasks = ['clean', 'bootRepackage', 'initNakadi', 'acceptanceTest']
    finalizedBy stopNakadi
}

task integrationTest(type: Test) {
    testClassesDir = sourceSets.integrationTest.output.classesDir
    classpath = sourceSets.integrationTest.runtimeClasspath
}

task acceptanceTest(type: Test) {
    testClassesDir = sourceSets.acceptanceTest.output.classesDir
    classpath = sourceSets.acceptanceTest.runtimeClasspath
}

test {
    testLogging {
        events "passed", "skipped", "failed"
    }
}

acceptanceTest {
    testLogging {
        events "passed", "skipped", "failed"
    }
}

task development << {
    jvmArgs = ["-Dnakadi.config=envs/development.conf"]
    //bootRun.systemProperty 'nakadi.config', 'envs/development.conf'
}

bootRun {
    addResources = false
    main = 'de.zalando.aruha.nakadi.Application'
    environment 'NAKADI_OAUTH2_MODE', 'OFF'
    environment 'NAKADI_FEATURETOGGLE_DEFAULT', 'true'
}

run {
}

jacocoTestReport {
    reports {
        xml.enabled = true
        html.enabled = true
    }
}

check.dependsOn jacocoTestReport

checkstyle {
    configFile = new File(rootDir, "checkstyle.xml")
}

task checkstyle {
    dependsOn checkstyleMain, checkstyleTest
}<|MERGE_RESOLUTION|>--- conflicted
+++ resolved
@@ -7,12 +7,7 @@
 apply plugin: 'spring-boot'
 apply plugin: "jacoco"
 apply plugin: 'findbugs'
-<<<<<<< HEAD
-=======
 apply plugin: 'checkstyle'
-// if this is applied, include scala dependencies (see below)
-// apply plugin: 'scala'
->>>>>>> 61799f38
 
 group 'de.zalando.aruha'
 sourceCompatibility = 1.8
@@ -40,7 +35,6 @@
 }
 
 sourceSets {
-
     acceptanceTest {
         java {
             compileClasspath += main.output + test.output
@@ -234,22 +228,14 @@
     }
 }
 
-<<<<<<< HEAD
 task startNakadi(type: GradleBuild) {
     tasks = ['clean', 'bootRepackage', 'initNakadi']
-=======
-task startDockerContainer(type: Exec) {
-    commandLine "bash", "-c", "docker run -e \"NAKADI_OAUTH2_MODE=OFF\" -e \"NAKADI_FEATURETOGGLE_DEFAULT=true\" " +
-            "--net container:$storagesContainerName --name $dockerContainerName -i -t -d $dockerImageTag"
-    dependsOn buildDockerImage, removeOldDockerContainer, startStoragesInDockerBound
->>>>>>> 61799f38
 }
 
 task stopNakadi(type: Exec) {
     commandLine "bash", "-c", "docker-compose down"
 }
 
-<<<<<<< HEAD
 def waitForNakadi() {
     // wait till application is up (health check is successful)
     int result = 1
@@ -257,11 +243,6 @@
         result = execAndWait('curl http://localhost:8080/health')
         sleep(1000L)
     }
-=======
-task acceptanceTest(type: Test) {
-    testClassesDir = sourceSets.acceptanceTest.output.classesDir
-    classpath = sourceSets.acceptanceTest.runtimeClasspath
->>>>>>> 61799f38
 }
 
 def execAndWait(command, timeoutInSeconds = 15) {
@@ -273,18 +254,13 @@
 }
 
 task fullTest(type: GradleBuild) {
-    tasks = ['clean', 'build', 'initNakadi', 'acceptanceTest']
+    tasks = ['clean', 'bootRepackage', 'initNakadi', 'test', 'acceptanceTest']
     finalizedBy stopNakadi
 }
 
 task fullAcceptanceTest(type: GradleBuild) {
     tasks = ['clean', 'bootRepackage', 'initNakadi', 'acceptanceTest']
     finalizedBy stopNakadi
-}
-
-task integrationTest(type: Test) {
-    testClassesDir = sourceSets.integrationTest.output.classesDir
-    classpath = sourceSets.integrationTest.runtimeClasspath
 }
 
 task acceptanceTest(type: Test) {
