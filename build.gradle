import java.util.concurrent.TimeUnit

buildscript {
    ext {
        springBootVersion = '1.5.15.RELEASE'
    }

    repositories {
        mavenCentral()
        maven {
            url "https://plugins.gradle.org/m2/"
        }
    }

    dependencies {
        classpath "org.springframework.boot:spring-boot-gradle-plugin:${springBootVersion}"
        classpath 'org.yaml:snakeyaml:1.21'
        classpath 'org.owasp:dependency-check-gradle:3.3.2'
    }
}

apply plugin: 'java'
apply plugin: 'groovy'
apply plugin: 'eclipse'
apply plugin: 'application'
apply plugin: 'jacoco'
apply plugin: 'findbugs'
apply plugin: 'checkstyle'
apply plugin: 'project-report'
apply plugin: 'org.springframework.boot'
apply plugin: 'io.spring.dependency-management'
apply plugin: 'org.owasp.dependencycheck'

group 'org.zalando'
sourceCompatibility = 1.8
targetCompatibility = 1.8

mainClassName = 'org.zalando.nakadi.Application'
springBoot {
    layout = "ZIP"
}

repositories {
    mavenCentral()
    maven { url 'https://jitpack.io' }
}

sourceSets {
    acceptanceTest {
        java {
            compileClasspath += main.output + test.output
            runtimeClasspath += main.output + test.output
            srcDir file('src/acceptance-test/java')
        }
        resources.srcDir file('src/acceptance-test/resources')
    }
    dbMigration {
        java {
            compileClasspath += main.output
            runtimeClasspath += main.output
            srcDir file('src/db-migration/java')
        }
    }
}

jar {
    baseName = 'nakadi'
}

configurations {
    all*.exclude module: 'spring-boot-starter-logging'
    acceptanceTestCompile.extendsFrom testCompile
    acceptanceTestRuntime.extendsFrom testRuntime
    dbMigrationCompile.extendsFrom compile
    dbMigrationRuntime.extendsFrom runtime
    pgsql
}

findbugs {
    reportLevel = "high"
    sourceSets = []
}

dependencies {
    ext {
        dropwizardVersion = '3.1.3'
        curatorVersion = '4.0.1'
        zookeeperVersion = '3.4.10'
    }
    // Override spring-boot BOM versions
    ext['json.version'] = '20180130'
    ext['json-path'] = '2.4.0'
    ext['jsonassert'] = '1.5.0'

    // spring
    compile("org.springframework.boot:spring-boot-starter-web") {
        exclude module: 'logback-classic'
        exclude module: 'log4j-over-slf4j'
        exclude module: 'spring-boot-starter-tomcat'
    }
    compile "org.springframework:spring-context"
    compile "org.springframework:spring-web"
    compile "org.springframework:spring-webmvc"
    compile "org.springframework.boot:spring-boot-starter-jetty"

    // oauth
    compile('org.springframework.security.oauth:spring-security-oauth2') {
        exclude module: 'spring-beans'
        exclude module: 'spring-core'
        exclude module: 'spring-context'
    }
    compile('org.springframework.boot:spring-boot-starter-security') {
        exclude module: "logback-classic"
    }

    // actuator
    compile "org.springframework.boot:spring-boot-starter-actuator"
    compile 'org.zalando.zmon:zmon-actuator:0.9.8'

    // storage
    compile "org.springframework.boot:spring-boot-starter-jdbc"
    compile 'org.postgresql:postgresql:42.2.5'

    compile 'org.springframework.cloud:spring-cloud-starter-hystrix:1.4.5.RELEASE'

    // misc
    compile 'org.apache.httpcomponents:httpclient'
    compile('org.zalando.stups:stups-spring-oauth2-server:1.0.22') {
        exclude module: "httpclient"
    }
    compile 'org.zalando:jackson-datatype-problem:0.22.0'
    compile 'org.zalando:problem:0.22.0'
    compile 'org.zalando:problem-spring-web:0.23.0'
    compile 'com.google.guava:guava:25.1-jre'
    compile 'org.slf4j:slf4j-log4j12'
    compile "io.dropwizard.metrics:metrics-core:$dropwizardVersion"
    compile "com.ryantenney.metrics:metrics-spring:$dropwizardVersion"
    compile "io.dropwizard.metrics:metrics-servlets:$dropwizardVersion"
    compile "io.dropwizard.metrics:metrics-jvm:$dropwizardVersion"
    compile 'org.apache.commons:commons-lang3:3.8.1'
<<<<<<< HEAD
    compile 'org.zalando:nakadi-plugin-api:3.1.3'
=======
    compile 'org.zalando:nakadi-plugin-api:3.2.1'
>>>>>>> 6b14082e
    compile 'org.echocat.jomon:runtime:1.6.3'

    // kafka & zookeeper
    compile 'org.apache.kafka:kafka-clients:2.1.0'
    compile('org.apache.kafka:kafka_2.12:2.1.0') {
        exclude module: "zookeeper"
    }
    compile("org.apache.curator:curator-recipes:$curatorVersion") {
        exclude module: "zookeeper"
    }
    compile "org.apache.zookeeper:zookeeper:$zookeeperVersion"

    // json
    compile('com.github.everit-org.json-schema:org.everit.json.schema:1.8.0') {
        exclude module: "json"
    }
    compile("com.fasterxml.jackson.datatype:jackson-datatype-json-org") {
        exclude module: "json"
    }
    compile "com.fasterxml.jackson.core:jackson-annotations"
    compile "com.fasterxml.jackson.core:jackson-core"
    compile "com.fasterxml.jackson.core:jackson-databind"
    compile "com.fasterxml.jackson.dataformat:jackson-dataformat-yaml"
    compile "com.fasterxml.jackson.datatype:jackson-datatype-jdk8"
    compile "com.fasterxml.jackson.datatype:jackson-datatype-joda"
    compile "com.fasterxml.jackson.module:jackson-module-afterburner"
    compile 'org.zalando:twintip-spring-web:1.1.0'
    compile 'org.json:json:20180130'

    // tests
    testCompile 'org.hamcrest:hamcrest-all:1.3'
    testCompile('junit:junit:4.12') {
        exclude module: "hamcrest-core"
    }
    testCompile "org.springframework:spring-test"
    testCompile 'org.springframework.boot:spring-boot-test'
    testCompile 'org.springframework.boot:spring-boot-starter-test'
    testCompile 'org.skyscreamer:jsonassert'
    testCompile 'uk.co.datumedge:hamcrest-json:0.2'
    testCompile 'org.mockito:mockito-all:1.10.19'
    testCompile('com.jayway.restassured:rest-assured:2.9.0') {
        exclude module: "hamcrest-core"
        exclude module: "hamcrest-library"
    }
    testCompile 'com.jayway.jsonpath:json-path'
    testRuntime 'org.pegdown:pegdown:1.6.0'
}
// end::dependencies[]

tasks.withType(FindBugs) {
    reports {
        xml.enabled = false
        html.enabled = true
    }
}

task testInitNakadi(type: Exec) {
    environment "SPRING_PROFILES_ACTIVE", "acceptanceTest"
    commandLine "bash", "-c", "docker-compose up -d --build"
    doLast {
        println "Waiting for Nakadi to start up"
        long start = System.currentTimeMillis()
        waitForNakadi()
        println "Nakadi is fully started in " + (System.currentTimeMillis() - start) + " ms"
    }
}

task initNakadi(type: Exec) {
    environment "SPRING_PROFILES_ACTIVE", "local"
    commandLine "bash", "-c", "docker-compose up -d --build"
    doLast {
        println "Waiting for Nakadi to start up"
        long start = System.currentTimeMillis()
        waitForNakadi()
        println "Nakadi is fully started in " + (System.currentTimeMillis() - start) + " ms"
    }
}

task startNakadi(type: GradleBuild) {
    tasks = ['clean', 'bootRepackage', 'initNakadi']
}

task stopNakadi(type: Exec) {
    commandLine "bash", "-c", "docker-compose down"
}

def waitForNakadi() {
    // wait till application is up (health check is successful)
    int result = 1
    while (result != 0) {
        result = execAndWait('curl http://localhost:8080/health')
        sleep(1000L)
    }
}

def execAndWait(command, timeoutInSeconds = 15) {
    println "Running command: " + command
    ProcessBuilder pb = new ProcessBuilder(["bash", "-c", command]).inheritIO()
    Process proc = pb.start()
    proc.waitFor(timeoutInSeconds, TimeUnit.SECONDS)
    return proc.exitValue()
}

task startStorages(type: Exec) {
    commandLine "bash", "-c", "docker-compose up -d postgres zookeeper kafka"
}

task stopStorages(type: Exec) {
    commandLine "bash", "-c", "docker-compose down"
}

task fullTest(type: GradleBuild) {
    tasks = ['clean', 'bootRepackage', 'testInitNakadi', 'test', 'acceptanceTest']
    finalizedBy stopNakadi
}

task fullAcceptanceTest(type: GradleBuild) {
    tasks = ['clean', 'bootRepackage', 'testInitNakadi', 'acceptanceTest']
    finalizedBy stopNakadi
}

task acceptanceTest(type: Test) {
    testClassesDirs = sourceSets.acceptanceTest.output
    classpath = sourceSets.acceptanceTest.runtimeClasspath
    maxParallelForks = Runtime.runtime.availableProcessors()
}

test {
    testLogging {
        events "passed", "skipped", "failed"
    }
    testLogging.exceptionFormat = 'full'
}

acceptanceTest {
    testLogging {
        events "passed", "skipped", "failed"
    }
    testLogging.exceptionFormat = 'full'
}

bootRun {
    addResources = false
    main = 'org.zalando.nakadi.Application'
    environment 'NAKADI_OAUTH2_MODE', 'OFF'
    environment 'NAKADI_FEATURETOGGLE_DEFAULT', 'true'
}

run {
}

jacocoTestReport {
    reports {
        xml.enabled = true
        html.enabled = true
    }
}

task testWithReport() {
    dependsOn test
    finalizedBy jacocoTestReport
}

checkstyle {
    configFile = new File(rootDir, "checkstyle.xml")
    toolVersion = "7.6"
}

task checkstyle {
    dependsOn checkstyleMain, checkstyleTest, checkstyleAcceptanceTest
}
<|MERGE_RESOLUTION|>--- conflicted
+++ resolved
@@ -138,11 +138,7 @@
     compile "io.dropwizard.metrics:metrics-servlets:$dropwizardVersion"
     compile "io.dropwizard.metrics:metrics-jvm:$dropwizardVersion"
     compile 'org.apache.commons:commons-lang3:3.8.1'
-<<<<<<< HEAD
-    compile 'org.zalando:nakadi-plugin-api:3.1.3'
-=======
     compile 'org.zalando:nakadi-plugin-api:3.2.1'
->>>>>>> 6b14082e
     compile 'org.echocat.jomon:runtime:1.6.3'
 
     // kafka & zookeeper
