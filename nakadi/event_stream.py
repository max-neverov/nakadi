from contextlib import contextmanager
import time
import logging
from kafka import KafkaConsumer
from kafka.common import ConsumerTimeout
import sys

from nakadi.metrics import log_events

BATCH_SEPARATOR = '\n'


def create_stream_generator(kafka_pool, topic, cursors, opts, uid):

    topics = {(topic, int(cursor['partition'])): int(cursor['offset']) for cursor in cursors}
    partitions = [int(cursor['partition']) for cursor in cursors]

    start = time.time()

    def process_batch(latest_offsets, current_batch):
        for partition in partitions:
            topic_partition = (topic.encode('UTF-8'), partition)
            # send the messages we could read so far
            if len(current_batch[partition]) > 0:
                stream_message = __create_stream_message(partition, latest_offsets[topic_partition],
                                                         current_batch[partition])
                with __measure_time(current_batch[partition], stream_message):
                    yield stream_message

            # just send the keep alive
            else:
                yield __create_stream_message(partition, latest_offsets[topic_partition])

    # stream
    def generator():

        keep_alive_in_a_row = 0
        messages_read = 0

        # init batch
        messages_read_in_batch = 0
        current_batch = {partition: [] for partition in partitions}
        batch_start_time = time.time()

        with kafka_pool.kafka_client() as client:

            consumer = KafkaConsumer(topics,
                                     kafka_client=client,
                                     auto_commit_enable=False,
                                     consumer_timeout_ms=200)

            while True:
                try:
                    message = consumer.next()
                    # if we read the message - reset keep alive counter
                    keep_alive_in_a_row = 0

                    # put message to batch
                    messages_read += 1
                    messages_read_in_batch += 1
                    current_batch[message.partition].append(message.value.decode('utf-8'))

                except ConsumerTimeout:
                    pass

                # check if it's time to send the batch
                time_since_batch_start = time.time() - batch_start_time
                latest_offsets = consumer.offsets("fetch")

<<<<<<< HEAD
                if time_since_batch_start.total_seconds() >= opts['batch_flush_timeout'] != 0 or messages_read_in_batch >= opts['batch_limit']:
                    for partition in partitions:
                        topic_partition = (topic.encode('UTF-8'), partition)
                        # send the messages we could read so far
                        if len(current_batch[partition]) > 0:
                            stream_message = __create_stream_message(partition, latest_offsets[topic_partition], current_batch[partition])
                            with __measure_time(current_batch[partition], stream_message):
                                yield stream_message
                            log_events(uid, topic, partition, 0, len(current_batch[partition]))

                        # just send the keep alive
                        else:
                            yield __create_stream_message(partition, latest_offsets[topic_partition])
=======
                if time_since_batch_start >= opts['batch_flush_timeout'] != 0 or \
                        messages_read_in_batch >= opts['batch_limit']:
                    yield from process_batch(latest_offsets, current_batch)
>>>>>>> 26a8af10

                    # if we hit keep alive count limit - close the stream
                    if messages_read_in_batch == 0:
                        if keep_alive_in_a_row >= opts['batch_keep_alive_limit'] != -1:
                            break
                        keep_alive_in_a_row += 1

                    # init new batch
                    messages_read_in_batch = 0
                    current_batch = {partition: [] for partition in partitions}
                    batch_start_time = time.time()

                    yield BATCH_SEPARATOR

                # check if we reached the stream timeout or message count limit
                time_since_start = time.time() - start
                if time_since_start >= opts['stream_timeout'] > 0 or 0 < opts['stream_limit'] <= messages_read:

                    if messages_read_in_batch > 0:
<<<<<<< HEAD
                        for partition in partitions:
                            topic_partition = (topic.encode('UTF-8'), partition)
                            # send the messages we could read so far
                            if len(current_batch[partition]) > 0:

                                stream_message = __create_stream_message(partition, latest_offsets[topic_partition], current_batch[partition])
                                with __measure_time(current_batch[partitions], stream_message):
                                    yield stream_message
                                log_events(uid, topic, partition, 0, len(current_batch[partition]))

                            # just send the keep alive
                            else:
                                yield __create_stream_message(partition, latest_offsets[topic_partition])
=======
                        yield from process_batch(latest_offsets, current_batch)

>>>>>>> 26a8af10
                    break

    return generator()


def __create_stream_message(partition, offset, events=None, topology=None):
    message = ['{"cursor":{"partition":"', str(partition), '","offset":"', str(offset), '"}']
    if events is not None:
        message.extend([',"events":[', ','.join(events), ']'])
    if topology is not None:
        message.extend([',"topology":[', ','.join(topology), ']'])
    message.extend(['}', BATCH_SEPARATOR])
    return ''.join(message)


@contextmanager
def __measure_time(batch, message):

    message_size_bytes = sys.getsizeof(message)
    batch_length = len(batch)

    before = time.time()

    yield

    after = time.time()
    delta = after - before
    ms = int(delta * 1000)

    logging.info("[#BAND_CHECK] Batch size: %s; Size in bytes: %s; Ms spent on yielding: %s",
                 batch_length, message_size_bytes, ms)<|MERGE_RESOLUTION|>--- conflicted
+++ resolved
@@ -5,12 +5,10 @@
 from kafka.common import ConsumerTimeout
 import sys
 
-from nakadi.metrics import log_events
-
 BATCH_SEPARATOR = '\n'
 
 
-def create_stream_generator(kafka_pool, topic, cursors, opts, uid):
+def create_stream_generator(kafka_pool, topic, cursors, opts):
 
     topics = {(topic, int(cursor['partition'])): int(cursor['offset']) for cursor in cursors}
     partitions = [int(cursor['partition']) for cursor in cursors]
@@ -67,25 +65,9 @@
                 time_since_batch_start = time.time() - batch_start_time
                 latest_offsets = consumer.offsets("fetch")
 
-<<<<<<< HEAD
-                if time_since_batch_start.total_seconds() >= opts['batch_flush_timeout'] != 0 or messages_read_in_batch >= opts['batch_limit']:
-                    for partition in partitions:
-                        topic_partition = (topic.encode('UTF-8'), partition)
-                        # send the messages we could read so far
-                        if len(current_batch[partition]) > 0:
-                            stream_message = __create_stream_message(partition, latest_offsets[topic_partition], current_batch[partition])
-                            with __measure_time(current_batch[partition], stream_message):
-                                yield stream_message
-                            log_events(uid, topic, partition, 0, len(current_batch[partition]))
-
-                        # just send the keep alive
-                        else:
-                            yield __create_stream_message(partition, latest_offsets[topic_partition])
-=======
                 if time_since_batch_start >= opts['batch_flush_timeout'] != 0 or \
                         messages_read_in_batch >= opts['batch_limit']:
                     yield from process_batch(latest_offsets, current_batch)
->>>>>>> 26a8af10
 
                     # if we hit keep alive count limit - close the stream
                     if messages_read_in_batch == 0:
@@ -105,24 +87,8 @@
                 if time_since_start >= opts['stream_timeout'] > 0 or 0 < opts['stream_limit'] <= messages_read:
 
                     if messages_read_in_batch > 0:
-<<<<<<< HEAD
-                        for partition in partitions:
-                            topic_partition = (topic.encode('UTF-8'), partition)
-                            # send the messages we could read so far
-                            if len(current_batch[partition]) > 0:
-
-                                stream_message = __create_stream_message(partition, latest_offsets[topic_partition], current_batch[partition])
-                                with __measure_time(current_batch[partitions], stream_message):
-                                    yield stream_message
-                                log_events(uid, topic, partition, 0, len(current_batch[partition]))
-
-                            # just send the keep alive
-                            else:
-                                yield __create_stream_message(partition, latest_offsets[topic_partition])
-=======
                         yield from process_batch(latest_offsets, current_batch)
 
->>>>>>> 26a8af10
                     break
 
     return generator()
