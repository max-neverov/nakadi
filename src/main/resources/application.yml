server:
  port: 8080
management:
  port: 7979
jetty:
  threadPool:
    maxThreads: 200
    minThreads: 8
    idleTimeout: 60000
spring:
  datasource:
    url: jdbc:postgresql://localhost:5432/local_nakadi_db
    username: nakadi
    password: nakadi
    driverClassName: org.postgresql.Driver
    tomcat:
      initial-size: 2
      max-active: 2
      min-idle: 1
      max-idle: 1
      test-on-borrow: true
      validation-query: SELECT 1
      test-while-idle: true
      time-between-eviction-runs-millis: 5000
      min-evictable-idle-time-millis: 60000
      connection-properties: socketTimeout=2;connectTimeout=2;loginTimeout=2

hystrix.command.default.execution.isolation.strategy: SEMAPHORE
hystrix.command.default.execution.isolation.thread.timeoutInMilliseconds: 15000
hystrix.command.default.circuitBreaker.requestVolumeThreshold: 20
hystrix.command.default.circuitBreaker.sleepWindowInMilliseconds: 5000
hystrix.command.default.circuitBreaker.errorThresholdPercentage: 20
hystrix.command.default.metrics.rollingStats.timeInMilliseconds: 30000

nakadi:
  admin.default:
    dataType: service
    value: stups_nakadi
  authz.warnAllDataAccessMessage: "Data access warning"
<<<<<<< HEAD
  tracing:
    componentName: "nakadi"
    accessToken: ""
    collectorHost: "localhost"
    collectorPort: 8444
=======
  eventType.deletableSubscription:
    owningApplication: "nakadi_archiver"
    consumerGroup: "nakadi_to_s3"
>>>>>>> 41fd11ad
  topic:
    min:
      retentionMs: 10800000 # 3 hours
    max:
      partitionNum: 8
      retentionMs: 345600000 # 4 days
    default:
      partitionNum: 1
      replicaFactor: 1
      retentionMs: 172800000 # 2 days
      rotationMs: 10800000 # 3 hours
    compacted:
      rotationMs: 10800000 # 3 hours
      segmentBytes: 1073741824 # 1 GB
      compactionLagMs: 10800000 # 3 hours
      warnMessage: "Compaction warning"
  stream:
    timeoutMs: 31536000000 # 1 year :-P
    max.commitTimeout: 60 # 1 minute
    maxConnections: 5
    maxStreamMemoryBytes: 50000000 # ~50 MB
  kafka:
    request.timeout.ms: 30000
    instanceType: t2.large
    poll.timeoutMs: 100
    send.timeoutMs: 5000
    batch.size: 5242880
    max.request.size: 2098152
    buffer.memory: 83886080 # May be defined as X * Y  * Z, where:
                            # X - avg incoming traffic per instance per second (here: 4Mb/s)
                            # Y - spike koeff, to get traffic for loaded instance out of average traffic (here: 2)
                            # Z - seconds to tolerate networking issues (here: 10)
    linger.ms: 0
    enable.auto.commit: false
    delivery.timeout.ms: 30000 # request.timeout.ms + linger.ms
    max.block.ms: 5000 # kafka default 60000
  zookeeper:
    connectionString: zookeeper://zookeeper:2181
    sessionTimeoutMs: 10000
    connectionTimeoutMs: 3000
  oauth2:
    mode: BASIC
    adminClientId: adminClientId
    tokenInfoUrl: https://example.com/tokeninfo
    localTokenInfoUrl: "http://localhost:9021/oauth2/tokeninfo"
    clientId: stups_aruha-event-store-poc
    realms: '/arealm, /anotherone'
    scopes:
      uid: uid
      nakadiAdmin: nakadi.config.write
      eventTypeWrite: nakadi.event_type.write
      eventStreamRead: nakadi.event_stream.read
      eventStreamWrite: nakadi.event_stream.write
  plugins:
    auth:
      factory: org.zalando.nakadi.plugin.auth.DefaultApplicationServiceFactory
    authz:
      factory: org.zalando.nakadi.plugin.auth.DefaultAuthorizationServiceFactory
  event.max.bytes: 999000
  timeline.wait.timeoutMs: 40000
  subscription:
    maxPartitions: 100
    maxStreamMemoryBytes: 50000000 # ~50 MB
  jobs:
    checkRunMs: 600000 # 10 min
    timelineCleanup:
      runPeriodMs: 3600000 # 1 hour
      deletionDelayMs: 2000 # 2 seconds, to be on the safe side
    diskUsageStats:
      runPeriodMs: 3600000 # 1 hour
      authDataType: "*"
      authValue: "*"
      owningApplication: "stups_nakadi"
      eventTypeName: "nakadi.disk.usage"
    consumerNodesCleanup.runPeriodMs: 21600000 # 6 hours
  http.pool.connection:
    max.total: 20
    max.per.route: 10
    request.timeout: 2000
    connect.timeout: 1000
    socket.timeout: 2000
  timelines.storage:
    default: "default"
    compacted: "default"
  audit:
    eventType: "nakadi.audit.log"
    owningApplication: "stups_nakadi"
    authDataType: "*"
    authValue: "*"
  kpi:
    config:
      batch-collection-timeout: 1000
      batch-size: 100
      workers: 1
      poll-timeout: 100
      events-queue-size: 100
      stream-data-collection-frequency-ms: 30000 # every half minute
    event-types:
      nakadiAccessLog: "nakadi.access.log"
      nakadiEventTypeLog: "nakadi.event.type.log"
      nakadiSubscriptionLog: "nakadi.subscription.log"
      nakadiBatchPublished: "nakadi.batch.published"
      nakadiDataStreamed: "nakadi.data.streamed"
      owning_application: "stups_nakadi"
  hasher.salt: "salt"

twintip:
  mapping: /api
  yaml: "file:api/nakadi-event-bus-api.yaml"
---

spring:
  profiles: acceptanceTest
nakadi:
  stream:
    maxStreamMemoryBytes: 10_000 # ~10 Kb
    max.commitTimeout: 5 # seconds
  subscription:
    maxPartitions: 30
  features.defaultFeatures:
    CONNECTION_CLOSE_CRUTCH: true
    DISABLE_EVENT_TYPE_CREATION: false
    DISABLE_EVENT_TYPE_DELETION: false
    DISABLE_SUBSCRIPTION_CREATION: false
    REMOTE_TOKENINFO: true
    KPI_COLLECTION: true
    DISABLE_DB_WRITE_OPERATIONS: false
    AUDIT_LOG_COLLECTION: true
kpi:
  config:
    stream-data-collection-frequency-ms: 100

---

spring:
  profiles: test

---

spring:
  profiles: local
nakadi.features.defaultFeatures:
  CONNECTION_CLOSE_CRUTCH: false
  DISABLE_EVENT_TYPE_CREATION: false
  DISABLE_EVENT_TYPE_DELETION: false
  DISABLE_SUBSCRIPTION_CREATION: false
  REMOTE_TOKENINFO: true
  KPI_COLLECTION: true
  DISABLE_DB_WRITE_OPERATIONS: false
  FORCE_EVENT_TYPE_AUTHZ: false
  FORCE_SUBSCRIPTION_AUTHZ: false<|MERGE_RESOLUTION|>--- conflicted
+++ resolved
@@ -37,17 +37,14 @@
     dataType: service
     value: stups_nakadi
   authz.warnAllDataAccessMessage: "Data access warning"
-<<<<<<< HEAD
   tracing:
     componentName: "nakadi"
     accessToken: ""
     collectorHost: "localhost"
     collectorPort: 8444
-=======
   eventType.deletableSubscription:
     owningApplication: "nakadi_archiver"
     consumerGroup: "nakadi_to_s3"
->>>>>>> 41fd11ad
   topic:
     min:
       retentionMs: 10800000 # 3 hours
