server:
  port: 8080
management:
  port: 7979
jetty:
  threadPool:
    maxThreads: 200
    minThreads: 8
    idleTimeout: 60000
spring:
  datasource:
    url: jdbc:postgresql://localhost:5432/local_nakadi_db
    username: nakadi
    password: nakadi
    driverClassName: org.postgresql.Driver
    tomcat:
      initial-size: 2
      max-active: 2
      min-idle: 1
      max-idle: 1
      test-on-borrow: true
      validation-query: SELECT 1
      test-while-idle: true
      time-between-eviction-runs-millis: 5000
      min-evictable-idle-time-millis: 60000
      connection-properties: socketTimeout=2;connectTimeout=2;loginTimeout=2

hystrix.command.default.execution.isolation.strategy: SEMAPHORE
hystrix.command.default.execution.isolation.thread.timeoutInMilliseconds: 15000
hystrix.command.default.circuitBreaker.requestVolumeThreshold: 20
hystrix.command.default.circuitBreaker.sleepWindowInMilliseconds: 5000
hystrix.command.default.circuitBreaker.errorThresholdPercentage: 20
hystrix.command.default.metrics.rollingStats.timeInMilliseconds: 30000

nakadi:
  admin.default:
    dataType: service
    value: stups_nakadi
  authz.warnAllDataAccessMessage: "Data access warning"
  topic:
    min:
      retentionMs: 86400000 # 1 days
    max:
      partitionNum: 8
      retentionMs: 345600000 # 4 days
    default:
      partitionNum: 1
      replicaFactor: 1
      retentionMs: 172800000 # 2 days
      rotationMs: 86400000 # 1 day
    compacted:
      rotationMs: 10800000 # 3 hours
      segmentBytes: 1073741824 # 1 GB
      compactionLagMs: 10800000 # 3 hours
      warnMessage: "Compaction warning"
  stream:
    timeoutMs: 31536000000 # 1 year :-P
    max.commitTimeout: 60 # 1 minute
    maxConnections: 5
    maxStreamMemoryBytes: 50000000 # ~50 MB
  kafka:
    request.timeout.ms: 30000
    instanceType: t2.large
    poll.timeoutMs: 100
    send.timeoutMs: 5000
    batch.size: 5242880
    max.request.size: 2098152
    linger.ms: 0
    enable.auto.commit: false
    delivery.timeout.ms: 30000 # request.timeout.ms + linger.ms
    max.block.ms: 5000 # kafka default 60000
  zookeeper:
    connectionString: zookeeper://zookeeper:2181
    sessionTimeoutMs: 10000
    connectionTimeoutMs: 3000
  oauth2:
    mode: BASIC
    adminClientId: adminClientId
    tokenInfoUrl: https://example.com/tokeninfo
    localTokenInfoUrl: "http://localhost:9021/oauth2/tokeninfo"
    clientId: stups_aruha-event-store-poc
    realms: '/arealm, /anotherone'
    scopes:
      uid: uid
      nakadiAdmin: nakadi.config.write
      eventTypeWrite: nakadi.event_type.write
      eventStreamRead: nakadi.event_stream.read
      eventStreamWrite: nakadi.event_stream.write
  plugins:
    auth:
      factory: org.zalando.nakadi.plugin.auth.DefaultApplicationServiceFactory
    authz:
      factory: org.zalando.nakadi.plugin.auth.DefaultAuthorizationServiceFactory
  event.max.bytes: 999000
  timeline.wait.timeoutMs: 40000
  subscription:
    maxPartitions: 100
    maxStreamMemoryBytes: 50000000 # ~50 MB
  jobs:
    checkRunMs: 600000 # 10 min
    timelineCleanup:
      runPeriodMs: 3600000 # 1 hour
      deletionDelayMs: 2000 # 2 seconds, to be on the safe side
    diskUsageStats:
      runPeriodMs: 3600000 # 1 hour
      authDataType: "*"
      authValue: "*"
      owningApplication: "stups_nakadi"
      eventTypeName: "nakadi.disk.usage"
    consumerNodesCleanup.runPeriodMs: 21600000 # 6 hours
  http.pool.connection:
    max.total: 20
    max.per.route: 10
    request.timeout: 2000
    connect.timeout: 1000
    socket.timeout: 2000
  timelines.storage:
    default: "default"
    compacted: "default"
  audit:
    eventType: "nakadi.audit.log"
    owningApplication: "stups_nakadi"
    authDataType: "*"
    authValue: "*"
  kpi:
    config:
      batch-collection-timeout: 1000
      batch-size: 100
      workers: 1
      poll-timeout: 100
      events-queue-size: 100
      stream-data-collection-frequency-ms: 30000 # every half minute
    event-types:
      nakadiAccessLog: "nakadi.access.log"
      nakadiEventTypeLog: "nakadi.event.type.log"
      nakadiSubscriptionLog: "nakadi.subscription.log"
      nakadiBatchPublished: "nakadi.batch.published"
      nakadiDataStreamed: "nakadi.data.streamed"
      owning_application: "stups_nakadi"
  hasher.salt: "salt"

twintip:
  mapping: /api
  yaml: "file:api/nakadi-event-bus-api.yaml"
---

spring:
  profiles: acceptanceTest
nakadi:
  stream:
    maxStreamMemoryBytes: 10_000 # ~10 Kb
    max.commitTimeout: 5 # seconds
  subscription:
    maxPartitions: 30
  features.defaultFeatures:
    CONNECTION_CLOSE_CRUTCH: true
    DISABLE_EVENT_TYPE_CREATION: false
    DISABLE_EVENT_TYPE_DELETION: false
    DISABLE_SUBSCRIPTION_CREATION: false
    REMOTE_TOKENINFO: true
    KPI_COLLECTION: true
    DISABLE_DB_WRITE_OPERATIONS: false
    AUDIT_LOG_COLLECTION: true
kpi:
  config:
    stream-data-collection-frequency-ms: 100

---

spring:
  profiles: test

---

spring:
  profiles: local
nakadi.features.defaultFeatures:
  CONNECTION_CLOSE_CRUTCH: false
  DISABLE_EVENT_TYPE_CREATION: false
  DISABLE_EVENT_TYPE_DELETION: false
  DISABLE_SUBSCRIPTION_CREATION: false
  REMOTE_TOKENINFO: true
  KPI_COLLECTION: true
  DISABLE_DB_WRITE_OPERATIONS: false
<<<<<<< HEAD
  FORCE_EVENT_TYPE_AUTHZ: true
=======
  FORCE_SUBSCRIPTION_AUTHZ: false
>>>>>>> a77960fd
<|MERGE_RESOLUTION|>--- conflicted
+++ resolved
@@ -182,8 +182,5 @@
   REMOTE_TOKENINFO: true
   KPI_COLLECTION: true
   DISABLE_DB_WRITE_OPERATIONS: false
-<<<<<<< HEAD
-  FORCE_EVENT_TYPE_AUTHZ: true
-=======
-  FORCE_SUBSCRIPTION_AUTHZ: false
->>>>>>> a77960fd
+  FORCE_EVENT_TYPE_AUTHZ: false
+  FORCE_SUBSCRIPTION_AUTHZ: false