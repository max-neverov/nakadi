server:
  port: 8080
  compression:
    enabled: true
    mime-types: text/plain,application/x-json-stream
management:
  port: 7979
logging:
  level:
    ROOT: INFO
    org.springframework.web: INFO
    org.apache.kafka: WARN
    org.zalando.nakadi: DEBUG
    org.zalando.nakadi.config: INFO
spring:
  datasource:
    url: jdbc:postgresql://localhost:5432/local_nakadi_db
    username: nakadi
    password: nakadi
    driverClassName: org.postgresql.Driver
    initialSize: 2
    maxActive: 2
    minIdle: 1
    maxIdle: 1
    testOnBorrow: true
    validationQuery: SELECT 1
    testWhileIdle: true
    timeBetweenEvictionRunsMillis: 5000
    minEvictableIdleTimeMillis: 60000

hystrix.command.default.execution.isolation.strategy: SEMAPHORE
hystrix.command.default.execution.isolation.thread.timeoutInMilliseconds: 15000
hystrix.command.default.circuitBreaker.requestVolumeThreshold: 20
hystrix.command.default.circuitBreaker.sleepWindowInMilliseconds: 5000
hystrix.command.default.circuitBreaker.errorThresholdPercentage: 20
hystrix.command.default.metrics.rollingStats.timeInMilliseconds: 30000

nakadi:
  topic:
    min:
      retentionMs: 86400000 # 1 days
    max:
      partitionNum: 8
      retentionMs: 345600000 # 4 days
    default:
      partitionNum: 1
      replicaFactor: 1
      retentionMs: 172800000 # 2 days
      rotationMs: 86400000 # 1 day
  stream:
    timeoutMs: 31536000000 # 1 year :-P
    default.commitTimeout: 60 # 1 minute
    maxConnections: 5
  featureToggle.default: false
  kafka:
    request.timeout.ms: 30000
    instanceType: t2.large
    poll.timeoutMs: 100
    send.timeoutMs: 5000
    batch.size: 5242880
    linger.ms: 0
  zookeeper:
    kafkaNamespace:
    brokers: 127.0.0.1:2181
    sessionTimeoutMs: 30000
    connectionTimeoutMs: 10000
  oauth2:
    mode: BASIC
    adminClientId: adminClientId
    tokenInfoUrl: https://example.com/tokeninfo
    clientId: stups_aruha-event-store-poc
    scopes:
      uid: uid
      nakadiAdmin: nakadi.config.write
      eventTypeWrite: nakadi.event_type.write
      eventStreamRead: nakadi.event_stream.read
      eventStreamWrite: nakadi.event_stream.write
  auth:
    plugin:
      factory: org.zalando.nakadi.plugin.auth.DefaultApplicationServiceFactory
<<<<<<< HEAD

twintip:
  mapping: /api
  yaml: "file:nakadi-event-bus-api.yaml"

=======
  event.max.bytes: 999000
>>>>>>> 30c961b0
---

spring:
  profiles: acceptanceTest
nakadi:
  stream:
    default:
      commitTimeout: 5 # seconds

---

spring:
  profiles: test
twintip:
  mapping: /api
  yaml: "file:api/nakadi-event-bus-api.yaml"<|MERGE_RESOLUTION|>--- conflicted
+++ resolved
@@ -78,15 +78,12 @@
   auth:
     plugin:
       factory: org.zalando.nakadi.plugin.auth.DefaultApplicationServiceFactory
-<<<<<<< HEAD
+  event.max.bytes: 999000
 
 twintip:
   mapping: /api
   yaml: "file:nakadi-event-bus-api.yaml"
 
-=======
-  event.max.bytes: 999000
->>>>>>> 30c961b0
 ---
 
 spring:
