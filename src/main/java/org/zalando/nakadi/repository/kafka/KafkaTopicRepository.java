--- conflicted
+++ resolved
@@ -97,131 +97,6 @@
         this.circuitBreakers = new ConcurrentHashMap<>();
     }
 
-    private static CompletableFuture<Exception> publishItem(
-            final Producer<String, String> producer,
-            final String topicId,
-            final BatchItem item,
-            final HystrixKafkaCircuitBreaker circuitBreaker) throws EventPublishingException {
-        try {
-            final CompletableFuture<Exception> result = new CompletableFuture<>();
-            final ProducerRecord<String, String> kafkaRecord = new ProducerRecord<>(
-                    topicId,
-                    KafkaCursor.toKafkaPartition(item.getPartition()),
-                    item.getEventKey(),
-                    item.dumpEventToString());
-
-            circuitBreaker.markStart();
-            producer.send(kafkaRecord, ((metadata, exception) -> {
-                if (null != exception) {
-                    LOG.warn("Failed to publish to kafka topic {}", topicId, exception);
-                    item.updateStatusAndDetail(EventPublishingStatus.FAILED, "internal error");
-                    if (hasKafkaConnectionException(exception)) {
-                        circuitBreaker.markFailure();
-                    } else {
-                        circuitBreaker.markSuccessfully();
-                    }
-                    result.complete(exception);
-                } else {
-                    item.updateStatusAndDetail(EventPublishingStatus.SUBMITTED, "");
-                    circuitBreaker.markSuccessfully();
-                    result.complete(null);
-                }
-            }));
-            return result;
-        } catch (final InterruptException e) {
-            Thread.currentThread().interrupt();
-            circuitBreaker.markSuccessfully();
-            item.updateStatusAndDetail(EventPublishingStatus.FAILED, "internal error");
-            throw new EventPublishingException("Error publishing message to kafka", e);
-        } catch (final RuntimeException e) {
-            circuitBreaker.markSuccessfully();
-            item.updateStatusAndDetail(EventPublishingStatus.FAILED, "internal error");
-            throw new EventPublishingException("Error publishing message to kafka", e);
-        }
-    }
-
-    private static boolean isExceptionShouldLeadToReset(@Nullable final Exception exception) {
-        if (null == exception) {
-            return false;
-        }
-        return Stream.of(NotLeaderForPartitionException.class, UnknownTopicOrPartitionException.class,
-                org.apache.kafka.common.errors.TimeoutException.class, NetworkException.class,
-                UnknownServerException.class)
-                .anyMatch(clazz -> clazz.isAssignableFrom(exception.getClass()));
-    }
-
-    private static boolean hasKafkaConnectionException(final Exception exception) {
-        return exception instanceof org.apache.kafka.common.errors.TimeoutException ||
-                exception instanceof NetworkException ||
-                exception instanceof UnknownServerException;
-    }
-
-    public List<String> listTopics() throws TopicRepositoryException {
-        try {
-            return zkFactory.get()
-                    .getChildren()
-                    .forPath("/brokers/topics");
-        } catch (final Exception e) {
-            throw new TopicRepositoryException("Failed to list topics", e);
-        }
-    }
-
-    @Override
-    public String createTopic(final NakadiTopicConfig nakadiTopicConfig) throws TopicCreationException {
-
-        final KafkaTopicConfig kafkaTopicConfig = kafkaTopicConfigFactory.createKafkaTopicConfig(nakadiTopicConfig);
-        try {
-            doWithZkUtils(zkUtils -> {
-                AdminUtils.createTopic(zkUtils,
-                        kafkaTopicConfig.getTopicName(),
-                        kafkaTopicConfig.getPartitionCount(),
-                        kafkaTopicConfig.getReplicaFactor(),
-                        kafkaTopicConfigFactory.createKafkaTopicLevelProperties(kafkaTopicConfig),
-                        kafkaTopicConfig.getRackAwareMode());
-            });
-        } catch (final TopicExistsException e) {
-            throw new TopicCreationException("Topic with name " + kafkaTopicConfig.getTopicName() +
-                    " already exists (or wasn't completely removed yet)", e);
-        } catch (final Exception e) {
-            throw new TopicCreationException("Unable to create topic " + kafkaTopicConfig.getTopicName(), e);
-        }
-        // Next step is to wait for topic initialization. On can not skip this task, cause kafka instances may not
-        // receive information about topic creation, which in turn will block publishing.
-        // This kind of behavior was observed during tests, but may also present on highly loaded event types.
-        final long timeoutMillis = TimeUnit.SECONDS.toMillis(5);
-        final Boolean allowsConsumption = Retryer.executeWithRetry(() -> {
-                    try (Consumer<byte[], byte[]> consumer = kafkaFactory.getConsumer()) {
-                        return null != consumer.partitionsFor(kafkaTopicConfig.getTopicName());
-                    }
-                },
-                new RetryForSpecifiedTimeStrategy<Boolean>(timeoutMillis)
-                        .withWaitBetweenEachTry(100L)
-                        .withResultsThatForceRetry(Boolean.FALSE));
-        if (!Boolean.TRUE.equals(allowsConsumption)) {
-            throw new TopicCreationException("Failed to confirm topic creation within " + timeoutMillis + " millis");
-        }
-
-        return kafkaTopicConfig.getTopicName();
-    }
-
-    @Override
-    public void deleteTopic(final String topic) throws TopicDeletionException {
-        try {
-            // this will only trigger topic deletion, but the actual deletion is asynchronous
-            doWithZkUtils(zkUtils -> AdminUtils.deleteTopic(zkUtils, topic));
-        } catch (final Exception e) {
-            throw new TopicDeletionException("Unable to delete topic " + topic, e);
-        }
-    }
-
-    @Override
-    public boolean topicExists(final String topic) throws TopicRepositoryException {
-        return listTopics()
-                .stream()
-                .anyMatch(t -> t.equals(topic));
-    }
-
-<<<<<<< HEAD
     private CompletableFuture<Exception> publishItem(
             final Producer<String, String> producer,
             final String topicId,
@@ -282,8 +157,71 @@
                 exception instanceof UnknownServerException;
     }
 
-=======
->>>>>>> 3b1c0690
+    public List<String> listTopics() throws TopicRepositoryException {
+        try {
+            return zkFactory.get()
+                    .getChildren()
+                    .forPath("/brokers/topics");
+        } catch (final Exception e) {
+            throw new TopicRepositoryException("Failed to list topics", e);
+        }
+    }
+
+    @Override
+    public String createTopic(final NakadiTopicConfig nakadiTopicConfig) throws TopicCreationException {
+
+        final KafkaTopicConfig kafkaTopicConfig = kafkaTopicConfigFactory.createKafkaTopicConfig(nakadiTopicConfig);
+        try {
+            doWithZkUtils(zkUtils -> {
+                AdminUtils.createTopic(zkUtils,
+                        kafkaTopicConfig.getTopicName(),
+                        kafkaTopicConfig.getPartitionCount(),
+                        kafkaTopicConfig.getReplicaFactor(),
+                        kafkaTopicConfigFactory.createKafkaTopicLevelProperties(kafkaTopicConfig),
+                        kafkaTopicConfig.getRackAwareMode());
+            });
+        } catch (final TopicExistsException e) {
+            throw new TopicCreationException("Topic with name " + kafkaTopicConfig.getTopicName() +
+                    " already exists (or wasn't completely removed yet)", e);
+        } catch (final Exception e) {
+            throw new TopicCreationException("Unable to create topic " + kafkaTopicConfig.getTopicName(), e);
+        }
+        // Next step is to wait for topic initialization. On can not skip this task, cause kafka instances may not
+        // receive information about topic creation, which in turn will block publishing.
+        // This kind of behavior was observed during tests, but may also present on highly loaded event types.
+        final long timeoutMillis = TimeUnit.SECONDS.toMillis(5);
+        final Boolean allowsConsumption = Retryer.executeWithRetry(() -> {
+                    try (Consumer<byte[], byte[]> consumer = kafkaFactory.getConsumer()) {
+                        return null != consumer.partitionsFor(kafkaTopicConfig.getTopicName());
+                    }
+                },
+                new RetryForSpecifiedTimeStrategy<Boolean>(timeoutMillis)
+                        .withWaitBetweenEachTry(100L)
+                        .withResultsThatForceRetry(Boolean.FALSE));
+        if (!Boolean.TRUE.equals(allowsConsumption)) {
+            throw new TopicCreationException("Failed to confirm topic creation within " + timeoutMillis + " millis");
+        }
+
+        return kafkaTopicConfig.getTopicName();
+    }
+
+    @Override
+    public void deleteTopic(final String topic) throws TopicDeletionException {
+        try {
+            // this will only trigger topic deletion, but the actual deletion is asynchronous
+            doWithZkUtils(zkUtils -> AdminUtils.deleteTopic(zkUtils, topic));
+        } catch (final Exception e) {
+            throw new TopicDeletionException("Unable to delete topic " + topic, e);
+        }
+    }
+
+    @Override
+    public boolean topicExists(final String topic) throws TopicRepositoryException {
+        return listTopics()
+                .stream()
+                .anyMatch(t -> t.equals(topic));
+    }
+
     @Override
     public void syncPostBatch(final String topicId, final List<BatchItem> batch) throws EventPublishingException {
         final Producer<String, String> producer = kafkaFactory.takeProducer();
