--- conflicted
+++ resolved
@@ -204,21 +204,14 @@
         }
     }
 
-<<<<<<< HEAD
     private long getSendTimeout() {
         return nakadiSettings.getKafkaSendTimeoutMs() + kafkaSettings.getRequestTimeoutMs();
     }
 
-    private void failBatch(final List<BatchItem> batch, final String reason) {
-        for (final BatchItem item : batch) {
-            item.updateStatusAndDetail(EventPublishingStatus.FAILED, reason);
-        }
-=======
     private void failUnpublished(final List<BatchItem> batch, final String reason) {
         batch.stream()
                 .filter(item -> item.getResponse().getPublishingStatus() != EventPublishingStatus.SUBMITTED)
                 .forEach(item -> item.updateStatusAndDetail(EventPublishingStatus.FAILED, reason));
->>>>>>> 74894fea
     }
 
     private Callback kafkaSendCallback(final BatchItem item, final CountDownLatch done) {
