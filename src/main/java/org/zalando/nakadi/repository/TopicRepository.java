package org.zalando.nakadi.repository;

import org.zalando.nakadi.domain.BatchItem;
import org.zalando.nakadi.domain.NakadiCursor;
import org.zalando.nakadi.domain.PartitionStatistics;
import org.zalando.nakadi.domain.Timeline;
import org.zalando.nakadi.exceptions.EventPublishingException;
import org.zalando.nakadi.exceptions.InvalidCursorException;
import org.zalando.nakadi.exceptions.NakadiException;
import org.zalando.nakadi.exceptions.ServiceUnavailableException;
import org.zalando.nakadi.exceptions.TopicCreationException;
import org.zalando.nakadi.exceptions.TopicDeletionException;
import org.zalando.nakadi.exceptions.runtime.TopicConfigException;
import org.zalando.nakadi.exceptions.runtime.TopicRepositoryException;

import java.util.Collection;
import java.util.List;
import java.util.Optional;

public interface TopicRepository {

    String createTopic(int partitionCount, Long retentionTimeMs) throws TopicCreationException;

    void deleteTopic(String topic) throws TopicDeletionException;

    boolean topicExists(String topic) throws TopicRepositoryException;

    void syncPostBatch(String topicId, List<BatchItem> batch) throws EventPublishingException;

    Optional<PartitionStatistics> loadPartitionStatistics(Timeline timeline, String partition)
            throws ServiceUnavailableException;

    List<PartitionStatistics> loadTopicStatistics(Collection<Timeline> timelines) throws ServiceUnavailableException;

    List<String> listPartitionNames(String topicId);

    EventConsumer createEventConsumer(String clientId, List<NakadiCursor> positions) throws NakadiException,
            InvalidCursorException;

    int compareOffsets(NakadiCursor first, NakadiCursor second) throws InvalidCursorException;

    void validateReadCursors(List<NakadiCursor> cursors) throws InvalidCursorException,
            ServiceUnavailableException;

    void validateCommitCursor(NakadiCursor cursor) throws InvalidCursorException;

<<<<<<< HEAD
    long totalEventsInPartition(Timeline timeline, String partition);

    long numberOfEventsBeforeCursor(NakadiCursor cursor);

    String getOffsetForPosition(long shiftedOffset);
=======
    void setRetentionTime(String topic, Long retentionMs) throws TopicConfigException;
>>>>>>> a9f18dc9
}<|MERGE_RESOLUTION|>--- conflicted
+++ resolved
@@ -44,13 +44,11 @@
 
     void validateCommitCursor(NakadiCursor cursor) throws InvalidCursorException;
 
-<<<<<<< HEAD
     long totalEventsInPartition(Timeline timeline, String partition);
 
     long numberOfEventsBeforeCursor(NakadiCursor cursor);
 
     String getOffsetForPosition(long shiftedOffset);
-=======
+
     void setRetentionTime(String topic, Long retentionMs) throws TopicConfigException;
->>>>>>> a9f18dc9
 }