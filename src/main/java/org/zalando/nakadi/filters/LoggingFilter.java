package org.zalando.nakadi.filters;

import com.google.common.net.HttpHeaders;
import io.opentracing.util.GlobalTracer;
import org.json.JSONObject;
import org.slf4j.Logger;
import org.slf4j.LoggerFactory;
import org.springframework.beans.factory.annotation.Autowired;
import org.springframework.beans.factory.annotation.Value;
import org.springframework.http.HttpStatus;
import org.springframework.stereotype.Component;
import org.springframework.web.filter.OncePerRequestFilter;
import org.zalando.nakadi.plugin.api.authz.AuthorizationService;
import org.zalando.nakadi.plugin.api.authz.Subject;
import org.zalando.nakadi.service.NakadiKpiPublisher;
import org.zalando.nakadi.util.FlowIdUtils;

import javax.servlet.AsyncEvent;
import javax.servlet.AsyncListener;
import javax.servlet.FilterChain;
import javax.servlet.ServletException;
import javax.servlet.http.HttpServletRequest;
import javax.servlet.http.HttpServletResponse;
import java.io.IOException;
import java.util.Optional;
import java.util.concurrent.TimeUnit;

@Component
public class LoggingFilter extends OncePerRequestFilter {

    // We are using empty log name, cause it is used only for access log and we do not care about class name
    private static final Logger ACCESS_LOGGER = LoggerFactory.getLogger("ACCESS_LOG");

    private final NakadiKpiPublisher nakadiKpiPublisher;
    private final String accessLogEventType;
    private final AuthorizationService authorizationService;

    @Autowired
    public LoggingFilter(final NakadiKpiPublisher nakadiKpiPublisher,
                         final AuthorizationService authorizationService,
                         @Value("${nakadi.kpi.event-types.nakadiAccessLog}") final String accessLogEventType) {
        this.nakadiKpiPublisher = nakadiKpiPublisher;
        this.accessLogEventType = accessLogEventType;
        this.authorizationService = authorizationService;
    }

    private class RequestLogInfo {

        private String userAgent;
        private String user;
        private String method;
        private String path;
        private String query;
        private String contentEncoding;
        private Long contentLength;
        private String acceptEncoding;
        private Long requestTime;

        private RequestLogInfo(final HttpServletRequest request, final long requestTime) {
            this.userAgent = Optional.ofNullable(request.getHeader("User-Agent")).orElse("-");
            this.user = authorizationService.getSubject().map(Subject::getName).orElse("-");
            this.method = request.getMethod();
            this.path = request.getRequestURI();
            this.query = Optional.ofNullable(request.getQueryString()).map(q -> "?" + q).orElse("");
<<<<<<< HEAD
            this.contentEncoding = Optional.ofNullable(request.getHeader(HttpHeaders.CONTENT_ENCODING))
                    .orElse("-");
            this.acceptEncoding = Optional.ofNullable(request.getHeader(HttpHeaders.ACCEPT_ENCODING))
                    .orElse("-");
=======
            this.contentEncoding = Optional.ofNullable(request.getHeader(HttpHeaders.CONTENT_ENCODING)).orElse("-");
            this.acceptEncoding = Optional.ofNullable(request.getHeader(HttpHeaders.ACCEPT_ENCODING)).orElse("-");
>>>>>>> b1d65a36
            this.contentLength = request.getContentLengthLong() == -1 ? 0 : request.getContentLengthLong();
            this.requestTime = requestTime;
        }
    }

    private class AsyncRequestListener implements AsyncListener {
        private final HttpServletResponse response;
        private final String flowId;
        private final RequestLogInfo requestLogInfo;

        private AsyncRequestListener(final HttpServletRequest request, final HttpServletResponse response,
                                     final long startTime, final String flowId) {
            this.response = response;
            this.flowId = flowId;

            this.requestLogInfo = new RequestLogInfo(request, startTime);
            logToAccessLog(this.requestLogInfo, HttpStatus.PROCESSING.value(), 0L);
        }

        private void logOnEvent() {
            FlowIdUtils.push(this.flowId);
            logRequest(this.requestLogInfo, this.response.getStatus());
            FlowIdUtils.clear();
        }

        @Override
        public void onComplete(final AsyncEvent event) {
            logOnEvent();
        }

        @Override
        public void onTimeout(final AsyncEvent event) {
            logOnEvent();
        }

        @Override
        public void onError(final AsyncEvent event) {
            logOnEvent();
        }

        @Override
        public void onStartAsync(final AsyncEvent event) {

        }
    }

    @Override
    protected void doFilterInternal(final HttpServletRequest request,
                                    final HttpServletResponse response, final FilterChain filterChain)
            throws IOException, ServletException {
        final long start = System.currentTimeMillis();
        try {
            //execute request
            filterChain.doFilter(request, response);
            if (request.isAsyncStarted()) {
                final String flowId = FlowIdUtils.peek();
                request.getAsyncContext().addListener(new AsyncRequestListener(request, response, start, flowId));
            }
        } finally {
            if (!request.isAsyncStarted()) {
                final RequestLogInfo requestLogInfo = new RequestLogInfo(request, start);
                logRequest(requestLogInfo, response.getStatus());
            }
        }
    }

<<<<<<< HEAD
    private void writeToAccessLogAndEventType(final RequestLogInfo requestLogInfo, final HttpServletResponse response) {
        final long currentTime = System.currentTimeMillis();
        final Long timing = currentTime - requestLogInfo.requestTime;

        if (!isSuccessPublishingRequest(requestLogInfo, response)) {
            ACCESS_LOGGER.info("{} \"{}{}\" \"{}\" \"{}\" {} {}ms \"{}\" \"{}\" {}B",
                    requestLogInfo.method,
                    requestLogInfo.path,
                    requestLogInfo.query,
                    requestLogInfo.userAgent,
                    requestLogInfo.user,
                    response.getStatus(),
                    timing,
                    requestLogInfo.contentEncoding,
                    requestLogInfo.acceptEncoding,
                    requestLogInfo.contentLength);
        }
=======
    private void logRequest(final RequestLogInfo requestLogInfo, final int statusCode) {
        final Long timeSpentMs = System.currentTimeMillis() - requestLogInfo.requestTime;

        logToAccessLog(requestLogInfo, statusCode, timeSpentMs);
        logToNakadi(requestLogInfo, statusCode, timeSpentMs);
        traceRequest(requestLogInfo, statusCode, timeSpentMs);
    }

    private void logToNakadi(final RequestLogInfo requestLogInfo, final int statusCode, final Long timeSpentMs) {
>>>>>>> b1d65a36
        nakadiKpiPublisher.publish(accessLogEventType, () -> new JSONObject()
                .put("method", requestLogInfo.method)
                .put("path", requestLogInfo.path)
                .put("query", requestLogInfo.query)
                .put("app", requestLogInfo.user)
                .put("app_hashed", nakadiKpiPublisher.hash(requestLogInfo.user))
<<<<<<< HEAD
                .put("status_code", response.getStatus())
                .put("response_time_ms", timing));
    }

    private boolean isSuccessPublishingRequest(final RequestLogInfo requestLogInfo,
                                               final HttpServletResponse response) {
        return "POST".equals(requestLogInfo.method) &&
                requestLogInfo.path.startsWith("/event-types/") &&
                (requestLogInfo.path.endsWith("/events") || requestLogInfo.path.endsWith("/events/")) &&
                response.getStatus() == 200;
=======
                .put("status_code", statusCode)
                .put("response_time_ms", timeSpentMs));
    }

    private void logToAccessLog(final RequestLogInfo requestLogInfo, final int statusCode, final Long timeSpentMs) {
        ACCESS_LOGGER.info("{} \"{}{}\" \"{}\" \"{}\" {} {}ms \"{}\" \"{}\" {}B",
                requestLogInfo.method,
                requestLogInfo.path,
                requestLogInfo.query,
                requestLogInfo.userAgent,
                requestLogInfo.user,
                statusCode,
                timeSpentMs,
                requestLogInfo.contentEncoding,
                requestLogInfo.acceptEncoding,
                requestLogInfo.contentLength);
    }

    private void traceRequest(final RequestLogInfo requestLogInfo, final int statusCode, final Long timeSpentMs) {
        if (requestLogInfo.path != null && "POST".equals(requestLogInfo.method) &&
                requestLogInfo.path.startsWith("/event-types/") && requestLogInfo.path.contains("/events")) {

            final String eventType = requestLogInfo.path.substring("/event-types/".length(),
                    requestLogInfo.path.lastIndexOf("/events"));

            String sloBucket = "5K-50K";
            if (requestLogInfo.contentLength < 5000) {
                sloBucket = "<5K";
            } else if (requestLogInfo.contentLength > 50000) {
                sloBucket = ">50K";
            }

            GlobalTracer.get()
                    .buildSpan("publish_events")
                    .withStartTimestamp(TimeUnit.MILLISECONDS.toMicros(requestLogInfo.requestTime))
                    .start()
                    .setTag("client_id", requestLogInfo.user)
                    .setTag("event_type", eventType)
                    .setTag("error", statusCode == 207 || statusCode >= 500)
                    .setTag("http.status_code", statusCode)
                    .setTag("http.url", requestLogInfo.path + requestLogInfo.query)
                    .setTag("http.header.content_encoding", requestLogInfo.contentEncoding)
                    .setTag("http.header.accept_encoding", requestLogInfo.acceptEncoding)
                    .setTag("http.header.user_agent", requestLogInfo.userAgent)
                    .setTag("slo_bucket", sloBucket)
                    .setTag("content_length", requestLogInfo.contentLength)
                    .finish(TimeUnit.MILLISECONDS.toMicros(requestLogInfo.requestTime + timeSpentMs));
        }
>>>>>>> b1d65a36
    }
}<|MERGE_RESOLUTION|>--- conflicted
+++ resolved
@@ -62,15 +62,8 @@
             this.method = request.getMethod();
             this.path = request.getRequestURI();
             this.query = Optional.ofNullable(request.getQueryString()).map(q -> "?" + q).orElse("");
-<<<<<<< HEAD
-            this.contentEncoding = Optional.ofNullable(request.getHeader(HttpHeaders.CONTENT_ENCODING))
-                    .orElse("-");
-            this.acceptEncoding = Optional.ofNullable(request.getHeader(HttpHeaders.ACCEPT_ENCODING))
-                    .orElse("-");
-=======
             this.contentEncoding = Optional.ofNullable(request.getHeader(HttpHeaders.CONTENT_ENCODING)).orElse("-");
             this.acceptEncoding = Optional.ofNullable(request.getHeader(HttpHeaders.ACCEPT_ENCODING)).orElse("-");
->>>>>>> b1d65a36
             this.contentLength = request.getContentLengthLong() == -1 ? 0 : request.getContentLengthLong();
             this.requestTime = requestTime;
         }
@@ -137,25 +130,6 @@
         }
     }
 
-<<<<<<< HEAD
-    private void writeToAccessLogAndEventType(final RequestLogInfo requestLogInfo, final HttpServletResponse response) {
-        final long currentTime = System.currentTimeMillis();
-        final Long timing = currentTime - requestLogInfo.requestTime;
-
-        if (!isSuccessPublishingRequest(requestLogInfo, response)) {
-            ACCESS_LOGGER.info("{} \"{}{}\" \"{}\" \"{}\" {} {}ms \"{}\" \"{}\" {}B",
-                    requestLogInfo.method,
-                    requestLogInfo.path,
-                    requestLogInfo.query,
-                    requestLogInfo.userAgent,
-                    requestLogInfo.user,
-                    response.getStatus(),
-                    timing,
-                    requestLogInfo.contentEncoding,
-                    requestLogInfo.acceptEncoding,
-                    requestLogInfo.contentLength);
-        }
-=======
     private void logRequest(final RequestLogInfo requestLogInfo, final int statusCode) {
         final Long timeSpentMs = System.currentTimeMillis() - requestLogInfo.requestTime;
 
@@ -165,25 +139,12 @@
     }
 
     private void logToNakadi(final RequestLogInfo requestLogInfo, final int statusCode, final Long timeSpentMs) {
->>>>>>> b1d65a36
         nakadiKpiPublisher.publish(accessLogEventType, () -> new JSONObject()
                 .put("method", requestLogInfo.method)
                 .put("path", requestLogInfo.path)
                 .put("query", requestLogInfo.query)
                 .put("app", requestLogInfo.user)
                 .put("app_hashed", nakadiKpiPublisher.hash(requestLogInfo.user))
-<<<<<<< HEAD
-                .put("status_code", response.getStatus())
-                .put("response_time_ms", timing));
-    }
-
-    private boolean isSuccessPublishingRequest(final RequestLogInfo requestLogInfo,
-                                               final HttpServletResponse response) {
-        return "POST".equals(requestLogInfo.method) &&
-                requestLogInfo.path.startsWith("/event-types/") &&
-                (requestLogInfo.path.endsWith("/events") || requestLogInfo.path.endsWith("/events/")) &&
-                response.getStatus() == 200;
-=======
                 .put("status_code", statusCode)
                 .put("response_time_ms", timeSpentMs));
     }
@@ -232,6 +193,5 @@
                     .setTag("content_length", requestLogInfo.contentLength)
                     .finish(TimeUnit.MILLISECONDS.toMicros(requestLogInfo.requestTime + timeSpentMs));
         }
->>>>>>> b1d65a36
     }
 }