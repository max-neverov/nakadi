--- conflicted
+++ resolved
@@ -5,14 +5,10 @@
 import org.zalando.nakadi.config.NakadiSettings;
 import org.zalando.nakadi.domain.AdminResource;
 import org.zalando.nakadi.domain.Permission;
-<<<<<<< HEAD
 import org.zalando.nakadi.domain.ResourceAuthorization;
+import org.zalando.nakadi.exceptions.UnableProcessException;
 import org.zalando.nakadi.plugin.api.authz.AuthorizationService;
 import org.zalando.nakadi.plugin.api.authz.Resource;
-=======
-import org.zalando.nakadi.exceptions.UnableProcessException;
-import org.zalando.nakadi.plugin.api.authz.AuthorizationService;
->>>>>>> aef6096c
 import org.zalando.nakadi.repository.db.AuthorizationDbRepository;
 
 import java.util.List;
@@ -23,33 +19,26 @@
 
 @Service
 public class AdminService {
+
     private final AuthorizationDbRepository authorizationDbRepository;
     private final AuthorizationService authorizationService;
-<<<<<<< HEAD
     private final NakadiSettings nakadiSettings;
 
     @Autowired
     public AdminService(final AuthorizationDbRepository authorizationDbRepository,
-                        final AuthorizationService authorizationService, final NakadiSettings nakadiSettings) {
+                        final AuthorizationService authorizationService,
+                        final NakadiSettings nakadiSettings) {
         this.authorizationDbRepository = authorizationDbRepository;
         this.authorizationService = authorizationService;
         this.nakadiSettings = nakadiSettings;
-=======
-
-    @Autowired
-    public AdminService(final AuthorizationDbRepository authorizationDbRepository,
-                        final AuthorizationService authorizationService) {
-        this.authorizationDbRepository = authorizationDbRepository;
-        this.authorizationService = authorizationService;
->>>>>>> aef6096c
     }
 
     public List<Permission> getAdmins() {
         return addDefaultAdmin(authorizationDbRepository.listAdmins());
     }
 
-<<<<<<< HEAD
     public void updateAdmins(final List<Permission> newAdmins) {
+        validateAllAdmins(newAdmins);
         final List<Permission> currentAdmins = authorizationDbRepository.listAdmins();
         final List<Permission> add = removeDefaultAdmin(newAdmins.stream()
                 .filter(p -> !currentAdmins.stream().anyMatch(Predicate.isEqual(p))).collect(Collectors.toList()));
@@ -66,7 +55,7 @@
     }
 
     private List<Permission> addDefaultAdmin(final List<Permission> permissions) {
-        for (final AuthorizationService.Operation operation: AuthorizationService.Operation.values()) {
+        for (final AuthorizationService.Operation operation : AuthorizationService.Operation.values()) {
             permissions.add(new Permission(ADMIN_RESOURCE, operation, nakadiSettings.getDefaultAdmin()));
         }
         return permissions;
@@ -76,15 +65,6 @@
         return permissions.stream()
                 .filter(p -> !p.getAuthorizationAttribute().equals(nakadiSettings.getDefaultAdmin()))
                 .collect(Collectors.toList());
-=======
-    public void updateAdmins(final List<Permission> newAdmins) throws UnableProcessException {
-        validateAllAdmins(newAdmins);
-        final List<Permission> currentAdmins = getAdmins();
-        final List<Permission> add = newAdmins.stream()
-                .filter(p -> !currentAdmins.stream().anyMatch(Predicate.isEqual(p))).collect(Collectors.toList());
-        final List<Permission> delete = currentAdmins.stream()
-                .filter(p -> !newAdmins.stream().anyMatch(Predicate.isEqual(p))).collect(Collectors.toList());
-        authorizationDbRepository.update(add, delete);
     }
 
     private void validateAllAdmins(final List<Permission> admins) throws UnableProcessException {
@@ -99,6 +79,5 @@
                     .collect(Collectors.joining(", "));
             throw new UnableProcessException(message);
         }
->>>>>>> aef6096c
     }
 }