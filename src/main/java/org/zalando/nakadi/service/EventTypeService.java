--- conflicted
+++ resolved
@@ -39,7 +39,6 @@
 import org.zalando.nakadi.util.FeatureToggleService;
 import org.zalando.nakadi.validation.SchemaEvolutionService;
 import org.zalando.nakadi.validation.SchemaIncompatibility;
-<<<<<<< HEAD
 import org.zalando.problem.Problem;
 
 import javax.ws.rs.core.Response;
@@ -51,8 +50,6 @@
 import java.util.concurrent.TimeoutException;
 import java.util.stream.Collectors;
 
-=======
->>>>>>> 12d7268e
 import static org.zalando.nakadi.util.FeatureToggleService.Feature.CHECK_PARTITIONS_KEYS;
 
 @Component
@@ -66,13 +63,10 @@
     private final Enrichment enrichment;
     private final SubscriptionDbRepository subscriptionRepository;
     private final SchemaEvolutionService schemaEvolutionService;
-<<<<<<< HEAD
+    private final PartitionsCalculator partitionsCalculator;
+    private final FeatureToggleService featureToggleService;
     private final TimelineSync timelineSync;
     private final NakadiSettings nakadiSettings;
-=======
-    private final PartitionsCalculator partitionsCalculator;
-    private final FeatureToggleService featureToggleService;
->>>>>>> 12d7268e
 
     @Autowired
     public EventTypeService(final EventTypeRepository eventTypeRepository,
@@ -81,26 +75,20 @@
                             final Enrichment enrichment,
                             final SubscriptionDbRepository subscriptionRepository,
                             final SchemaEvolutionService schemaEvolutionService,
-<<<<<<< HEAD
+                            final PartitionsCalculator partitionsCalculator,
+                            final FeatureToggleService featureToggleService,
                             final TimelineSync timelineSync,
                             final NakadiSettings nakadiSettings) {
-=======
-                            final PartitionsCalculator partitionsCalculator,
-                            final FeatureToggleService featureToggleService) {
->>>>>>> 12d7268e
         this.eventTypeRepository = eventTypeRepository;
         this.topicRepository = topicRepository;
         this.partitionResolver = partitionResolver;
         this.enrichment = enrichment;
         this.subscriptionRepository = subscriptionRepository;
         this.schemaEvolutionService = schemaEvolutionService;
-<<<<<<< HEAD
+        this.partitionsCalculator = partitionsCalculator;
+        this.featureToggleService = featureToggleService;
         this.timelineSync = timelineSync;
         this.nakadiSettings = nakadiSettings;
-=======
-        this.partitionsCalculator = partitionsCalculator;
-        this.featureToggleService = featureToggleService;
->>>>>>> 12d7268e
     }
 
     public List<EventType> list() {
