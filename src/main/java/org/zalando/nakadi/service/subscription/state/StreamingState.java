package org.zalando.nakadi.service.subscription.state;

import com.codahale.metrics.Meter;
import com.fasterxml.jackson.core.JsonProcessingException;
<<<<<<< HEAD
import org.apache.kafka.clients.consumer.Consumer;
import org.apache.kafka.clients.consumer.ConsumerRecords;
import org.apache.kafka.common.TopicPartition;
import org.slf4j.LoggerFactory;
import org.zalando.nakadi.metrics.MetricUtils;
import org.zalando.nakadi.service.EventStream;
import org.zalando.nakadi.service.subscription.model.Partition;
import org.zalando.nakadi.service.subscription.zk.ZKSubscription;
import org.zalando.nakadi.view.SubscriptionCursor;

=======
import com.google.common.base.Preconditions;
>>>>>>> d0863a79
import java.io.IOException;
import java.util.ArrayList;
import java.util.HashMap;
import java.util.HashSet;
import java.util.List;
import java.util.Map;
import java.util.Optional;
import java.util.OptionalLong;
import java.util.Set;
import java.util.SortedMap;
import java.util.TreeMap;
import java.util.concurrent.TimeUnit;
import java.util.stream.Collectors;
import java.util.stream.Stream;


class StreamingState extends State {
    private ZKSubscription topologyChangeSubscription;
    private Consumer<String, String> kafkaConsumer;
    private final Map<Partition.PartitionKey, PartitionData> offsets = new HashMap<>();
    // Maps partition barrier when releasing must be completed or stream will be closed.
    // The reasons for that if there are two partitions (p0, p1) and p0 is reassigned, if p1 is working
    // correctly, and p0 is not receiving any updates - reassignment won't complete.
    private final Map<Partition.PartitionKey, Long> releasingPartitions = new HashMap<>();
    private boolean pollPaused;
    private long lastCommitMillis;
    private long committedEvents;
    private long sentEvents;
    private long batchesSent;
<<<<<<< HEAD
    private Meter bytesSentMeter;
=======
    // Uncommitted offsets are calculated right on exiting from Streaming state.
    private Map<Partition.PartitionKey, Long> uncommittedOffsets;
>>>>>>> d0863a79

    @Override
    public void onEnter() {
        final String kafkaFlushedBytesMetricName = MetricUtils.metricNameForHiLAStream(
                this.getContext().getParameters().getConsumingAppId(),
                this.getContext().getSubscriptionId()
        );
        bytesSentMeter = this.getContext().getMetricRegistry().meter(kafkaFlushedBytesMetricName);

        this.kafkaConsumer = getKafka().createKafkaConsumer();

        // Subscribe for topology changes.
        this.topologyChangeSubscription = getZk().subscribeForTopologyChanges(() -> addTask(this::topologyChanged));
        // and call directly
        reactOnTopologyChange();
        addTask(this::pollDataFromKafka);
        scheduleTask(this::checkBatchTimeouts, getParameters().batchTimeoutMillis, TimeUnit.MILLISECONDS);

        getParameters().streamTimeoutMillis.ifPresent(
                timeout -> scheduleTask(() -> {
                            final String debugMessage = "Stream timeout reached";
                            this.sendMetadata(debugMessage);
                            this.shutdownGracefully(debugMessage);
                        }, timeout,
                        TimeUnit.MILLISECONDS));

        this.lastCommitMillis = System.currentTimeMillis();
        scheduleTask(this::checkCommitTimeout, getParameters().commitTimeoutMillis, TimeUnit.MILLISECONDS);
    }

    private void checkCommitTimeout() {
        final long currentMillis = System.currentTimeMillis();
        final boolean hasUncommitted = offsets.values().stream().anyMatch(d -> !d.isCommitted());
        if (hasUncommitted) {
            final long millisFromLastCommit = currentMillis - lastCommitMillis;
            if (millisFromLastCommit >= getParameters().commitTimeoutMillis) {
                final String debugMessage = "Commit timeout reached";
                sendMetadata(debugMessage);
                shutdownGracefully(debugMessage);
            } else {
                scheduleTask(this::checkCommitTimeout, getParameters().commitTimeoutMillis - millisFromLastCommit,
                        TimeUnit.MILLISECONDS);
            }
        } else {
            scheduleTask(this::checkCommitTimeout, getParameters().commitTimeoutMillis, TimeUnit.MILLISECONDS);
        }
    }

    private void sendMetadata(final String metadata) {
        offsets.entrySet().stream().findFirst()
                .ifPresent(pk -> flushData(pk.getKey(), new TreeMap<>(), Optional.of(metadata)));
    }

    private long getLastCommitMillis() {
        return lastCommitMillis;
    }

    private Map<Partition.PartitionKey, Long> getUncommittedOffsets() {
        Preconditions.checkNotNull(uncommittedOffsets, "uncommittedOffsets should not be null on time of call");
        return uncommittedOffsets;
    }

    private void shutdownGracefully(final String reason) {
        getLog().info("Shutting down gracefully. Reason: {}", reason);
        switchState(new ClosingState(this::getUncommittedOffsets, this::getLastCommitMillis));
    }

    private void pollDataFromKafka() {
        if (kafkaConsumer == null) {
            throw new IllegalStateException("kafkaConsumer should not be null when calling pollDataFromKafka method");
        }

        if (!isConnectionReady()) {
            shutdownGracefully("Hila connection closed via crutch");
            return;
        }

        if (isSubscriptionConsumptionBlocked()) {
            final String message = "Consumption is blocked";
            sendMetadata(message);
            shutdownGracefully(message);
            return;
        }

        if (kafkaConsumer.assignment().isEmpty() || pollPaused) {
            // Small optimization not to waste CPU while not yet assigned to any partitions
            scheduleTask(this::pollDataFromKafka, getKafkaPollTimeout(), TimeUnit.MILLISECONDS);
            return;
        }
        final ConsumerRecords<String, String> records = kafkaConsumer.poll(getKafkaPollTimeout());
        if (!records.isEmpty()) {
            for (final TopicPartition tp : records.partitions()) {
                final Partition.PartitionKey pk = new Partition.PartitionKey(tp.topic(),
                        String.valueOf(tp.partition()));
                Optional.ofNullable(offsets.get(pk))
                        .ifPresent(pd -> records.records(tp)
                                .forEach(record -> pd.addEventFromKafka(record.offset(), record.value())));
            }
            addTask(this::streamToOutput);
        }
        // Yep, no timeout. All waits are in kafka.
        // It works because only one pollDataFromKafka task is present in queue each time. Poll process will stop
        // when this state will be changed to any other state.
        addTask(this::pollDataFromKafka);
    }

    private long getMessagesAllowedToSend() {
        final long unconfirmed = offsets.values().stream().mapToLong(PartitionData::getUnconfirmed).sum();
        final long limit = getParameters().maxUncommittedMessages - unconfirmed;
        return getParameters().getMessagesAllowedToSend(limit, this.sentEvents);
    }

    private void checkBatchTimeouts() {
        streamToOutput();
        final OptionalLong lastSent = offsets.values().stream().mapToLong(PartitionData::getLastSendMillis).min();
        final long nextCall = lastSent.orElse(System.currentTimeMillis()) + getParameters().batchTimeoutMillis;
        final long delta = nextCall - System.currentTimeMillis();
        if (delta > 0) {
            scheduleTask(this::checkBatchTimeouts, delta, TimeUnit.MILLISECONDS);
        } else {
            getLog().debug("Probably acting too slow, stream timeouts are constantly rescheduled");
            addTask(this::checkBatchTimeouts);
        }
    }

    private void streamToOutput() {
        final long currentTimeMillis = System.currentTimeMillis();
        int freeSlots = (int) getMessagesAllowedToSend();
        SortedMap<Long, String> toSend;
        for (final Map.Entry<Partition.PartitionKey, PartitionData> e : offsets.entrySet()) {
            while (null != (toSend = e.getValue().takeEventsToStream(
                    currentTimeMillis,
                    Math.min(getParameters().batchLimitEvents, freeSlots),
                    getParameters().batchTimeoutMillis))) {
                flushData(e.getKey(), toSend, batchesSent == 0 ? Optional.of("Stream started") : Optional.empty());
                this.sentEvents += toSend.size();
                if (toSend.isEmpty()) {
                    break;
                }
                freeSlots -= toSend.size();
            }
        }
        pollPaused = getMessagesAllowedToSend() <= 0;
        if (!offsets.isEmpty() &&
                getParameters().isKeepAliveLimitReached(offsets.values().stream()
                        .mapToInt(PartitionData::getKeepAliveInARow))) {
            shutdownGracefully("All partitions reached keepAlive limit");
        }
    }

    private void flushData(final Partition.PartitionKey pk, final SortedMap<Long, String> data,
                           final Optional<String> metadata) {
        try {
            final long numberOffset = offsets.get(pk).getSentOffset();
            final String batch = serializeBatch(pk, numberOffset, new ArrayList<>(data.values()), metadata);

            final byte[] batchBytes = batch.getBytes(EventStream.UTF8);
            getOut().streamData(batchBytes);
            bytesSentMeter.mark(batchBytes.length);
            batchesSent++;
        } catch (final IOException e) {
            getLog().error("Failed to write data to output.", e);
            shutdownGracefully("Failed to write data to output");
        }
    }

    private String serializeBatch(final Partition.PartitionKey partitionKey, final long offset,
                                  final List<String> events, final Optional<String> metadata)
            throws JsonProcessingException {

        final String eventType = getContext().getEventTypesForTopics().get(partitionKey.getTopic());
        final String token = getContext().getCursorTokenService().generateToken();
        final SubscriptionCursor cursor = getContext().getCursorConverter().convert(
                partitionKey.createKafkaCursor(offset).toNakadiCursor(),
                eventType,
                token);
        final String cursorSerialized = getContext().getObjectMapper().writeValueAsString(cursor);

        final StringBuilder builder = new StringBuilder()
                .append("{\"cursor\":")
                .append(cursorSerialized);
        if (!events.isEmpty()) {
            builder.append(",\"events\":[");
            events.forEach(event -> builder.append(event).append(","));
            builder.deleteCharAt(builder.length() - 1).append("]");
        }
        metadata.ifPresent(s -> builder.append(",\"info\":{\"debug\":\"").append(s).append("\"}"));

        builder.append("}").append(EventStream.BATCH_SEPARATOR);
        return builder.toString();
    }

    @Override
    public void onExit() {
        uncommittedOffsets = offsets.entrySet().stream()
                .filter(e -> !e.getValue().isCommitted())
                .collect(Collectors.toMap(Map.Entry::getKey, e -> e.getValue().getSentOffset()));

        if (null != topologyChangeSubscription) {
            try {
                topologyChangeSubscription.cancel();
            } catch (final RuntimeException ex) {
                getLog().warn("Failed to cancel topology subscription", ex);
            } finally {
                topologyChangeSubscription = null;
                new HashSet<>(offsets.keySet()).forEach(this::removeFromStreaming);
            }
        }
        if (null != kafkaConsumer) {
            try {
                kafkaConsumer.close();
            } finally {
                kafkaConsumer = null;
            }
        }
    }

    void topologyChanged() {
        if (null != topologyChangeSubscription) {
            topologyChangeSubscription.refresh();
        }
        reactOnTopologyChange();
    }

    private void reactOnTopologyChange() {
        getZk().runLocked(() -> {
            final Partition[] assignedPartitions = Stream.of(getZk().listPartitions())
                    .filter(p -> getSessionId().equals(p.getSession()))
                    .toArray(Partition[]::new);
            addTask(() -> refreshTopologyUnlocked(assignedPartitions));
        });
    }

    void refreshTopologyUnlocked(final Partition[] assignedPartitions) {
        final Map<Partition.PartitionKey, Partition> newAssigned = Stream.of(assignedPartitions)
                .filter(p -> p.getState() == Partition.State.ASSIGNED)
                .collect(Collectors.toMap(Partition::getKey, p -> p));

        final Map<Partition.PartitionKey, Partition> newReassigning = Stream.of(assignedPartitions)
                .filter(p -> p.getState() == Partition.State.REASSIGNING)
                .collect(Collectors.toMap(Partition::getKey, p -> p));

        // 1. Select which partitions must be removed right now for some (strange) reasons
        // (no need to release topology).
        offsets.keySet().stream()
                .filter(e -> !newAssigned.containsKey(e))
                .filter(e -> !newReassigning.containsKey(e))
                .collect(Collectors.toList()).forEach(this::removeFromStreaming);
        // 2. Clear releasing partitions that was returned to this session.
        releasingPartitions.keySet().stream()
                .filter(p -> !newReassigning.containsKey(p))
                .collect(Collectors.toList()).forEach(releasingPartitions::remove);

        // 3. Add releasing partitions information
        if (!newReassigning.isEmpty()) {
            newReassigning.keySet().forEach(this::addPartitionToReassigned);
        }

        // 4. Select which partitions must be added and add it.
        newAssigned.values()
                .stream()
                .filter(p -> !offsets.containsKey(p.getKey()))
                .forEach(this::addToStreaming);
        // 5. Check if something can be released right now
        reassignCommitted();

        // 6. Reconfigure kafka consumer
        reconfigureKafkaConsumer(false);

        logPartitionAssignment("Topology refreshed");
    }

    private void logPartitionAssignment(final String reason) {
        if (getLog().isInfoEnabled()) {
            getLog().info("{}. Streaming partitions: [{}]. Reassigning partitions: [{}]",
                    reason,
                    offsets.keySet().stream().filter(p -> !releasingPartitions.containsKey(p))
                            .map(Partition.PartitionKey::toString).collect(Collectors.joining(",")),
                    releasingPartitions.keySet().stream().map(Partition.PartitionKey::toString)
                            .collect(Collectors.joining(", ")));
        }
    }

    private void addPartitionToReassigned(final Partition.PartitionKey partitionKey) {
        final long currentTime = System.currentTimeMillis();
        final long barrier = currentTime + getParameters().commitTimeoutMillis;
        releasingPartitions.put(partitionKey, barrier);
        scheduleTask(() -> barrierOnRebalanceReached(partitionKey), getParameters().commitTimeoutMillis,
                TimeUnit.MILLISECONDS);
    }

    private void barrierOnRebalanceReached(final Partition.PartitionKey pk) {
        if (!releasingPartitions.containsKey(pk)) {
            return;
        }
        getLog().info("Checking barrier to transfer partition {}", pk);
        final long currentTime = System.currentTimeMillis();
        if (currentTime >= releasingPartitions.get(pk)) {
            shutdownGracefully("barrier on reassigning partition reached for " + pk + ", current time: " + currentTime
                    + ", barrier: " + releasingPartitions.get(pk));
        } else {
            // Schedule again, probably something happened (ex. rebalance twice)
            scheduleTask(() -> barrierOnRebalanceReached(pk), releasingPartitions.get(pk) - currentTime,
                    TimeUnit.MILLISECONDS);
        }
    }

    private void reconfigureKafkaConsumer(final boolean forceSeek) {
        if (kafkaConsumer == null) {
            throw new IllegalStateException(
                    "kafkaConsumer should not be null when calling reconfigureKafkaConsumer method");
        }
        final Set<Partition.PartitionKey> currentKafkaAssignment = kafkaConsumer.assignment().stream()
                .map(tp -> new Partition.PartitionKey(tp.topic(), String.valueOf(tp.partition())))
                .collect(Collectors.toSet());

        final Set<Partition.PartitionKey> currentNakadiAssignment = offsets.keySet().stream()
                .filter(o -> !this.releasingPartitions.containsKey(o))
                .collect(Collectors.toSet());
        if (!currentKafkaAssignment.equals(currentNakadiAssignment) || forceSeek) {
            final Map<Partition.PartitionKey, TopicPartition> kafkaKeys = currentNakadiAssignment.stream().collect(
                    Collectors.toMap(
                            k -> k,
                            k -> new TopicPartition(k.getTopic(), Integer.valueOf(k.getPartition()))));
            // Ignore order
            kafkaConsumer.assign(new ArrayList<>(kafkaKeys.values()));
            // Check if offsets are available in kafka
            kafkaConsumer.seekToBeginning(kafkaKeys.values().toArray(new TopicPartition[kafkaKeys.size()]));
            kafkaKeys.forEach((key, kafka) -> offsets.get(key).ensureDataAvailable(kafkaConsumer.position(kafka)));
            //
            kafkaKeys.forEach((k, v) -> kafkaConsumer.seek(v, offsets.get(k).getSentOffset() + 1));
            offsets.values().forEach(PartitionData::clearEvents);
        }
    }

    private void addToStreaming(final Partition partition) {
        offsets.put(
                partition.getKey(),
                new PartitionData(
                        getZk().subscribeForOffsetChanges(partition.getKey(), () -> addTask(()
                                -> offsetChanged(partition.getKey()))),
                        getZk().getOffset(partition.getKey()),
                        LoggerFactory.getLogger("subscription." + getSessionId() + "." + partition.getKey())));
    }

    private void reassignCommitted() {
        final List<Partition.PartitionKey> keysToRelease = releasingPartitions.keySet().stream()
                .filter(pk -> !offsets.containsKey(pk) || offsets.get(pk).isCommitted())
                .collect(Collectors.toList());
        if (!keysToRelease.isEmpty()) {
            try {
                keysToRelease.forEach(this::removeFromStreaming);
            } finally {
                getZk().runLocked(() -> getZk().transfer(getSessionId(), keysToRelease));
            }
        }
    }

    void offsetChanged(final Partition.PartitionKey key) {
        if (offsets.containsKey(key)) {
            final PartitionData data = offsets.get(key);
            data.getSubscription().refresh();
            final long offset = getZk().getOffset(key);
            final PartitionData.CommitResult commitResult = data.onCommitOffset(offset);
            if (commitResult.seekOnKafka) {
                reconfigureKafkaConsumer(true);
            }
            if (commitResult.committedCount > 0) {
                committedEvents += commitResult.committedCount;
                this.lastCommitMillis = System.currentTimeMillis();
                streamToOutput();
            }
            if (getParameters().isStreamLimitReached(committedEvents)) {
                final String debugMessage = "Stream limit in events reached: " + committedEvents;
                sendMetadata(debugMessage);
                shutdownGracefully(debugMessage);
            }
            if (releasingPartitions.containsKey(key) && data.isCommitted()) {
                reassignCommitted();
                logPartitionAssignment("New offset received for releasing partition " + key);
            }
        }
    }

    private void removeFromStreaming(final Partition.PartitionKey key) {
        getLog().info("Removing partition {} from streaming", key);
        releasingPartitions.remove(key);
        final PartitionData data = offsets.remove(key);
        if (null != data) {
            try {
                if (data.getUnconfirmed() > 0) {
                    getLog().warn("Skipping commits: {}, commit={}, sent={}", key, data.getSentOffset()
                            - data.getUnconfirmed(), data.getSentOffset());
                }
                data.getSubscription().cancel();
            } catch (final RuntimeException ex) {
                getLog().warn("Failed to cancel subscription, skipping exception", ex);
            }
        }
    }
}<|MERGE_RESOLUTION|>--- conflicted
+++ resolved
@@ -2,7 +2,7 @@
 
 import com.codahale.metrics.Meter;
 import com.fasterxml.jackson.core.JsonProcessingException;
-<<<<<<< HEAD
+import com.google.common.base.Preconditions;
 import org.apache.kafka.clients.consumer.Consumer;
 import org.apache.kafka.clients.consumer.ConsumerRecords;
 import org.apache.kafka.common.TopicPartition;
@@ -13,9 +13,6 @@
 import org.zalando.nakadi.service.subscription.zk.ZKSubscription;
 import org.zalando.nakadi.view.SubscriptionCursor;
 
-=======
-import com.google.common.base.Preconditions;
->>>>>>> d0863a79
 import java.io.IOException;
 import java.util.ArrayList;
 import java.util.HashMap;
@@ -45,12 +42,9 @@
     private long committedEvents;
     private long sentEvents;
     private long batchesSent;
-<<<<<<< HEAD
     private Meter bytesSentMeter;
-=======
     // Uncommitted offsets are calculated right on exiting from Streaming state.
     private Map<Partition.PartitionKey, Long> uncommittedOffsets;
->>>>>>> d0863a79
 
     @Override
     public void onEnter() {
