package org.zalando.nakadi.service.subscription.state;

import com.codahale.metrics.Meter;
import com.fasterxml.jackson.core.JsonProcessingException;
import static com.google.common.base.Charsets.UTF_8;
import com.google.common.base.Preconditions;
import java.io.IOException;
import java.util.ArrayList;
import java.util.Arrays;
import java.util.Collections;
import java.util.HashMap;
import java.util.HashSet;
import java.util.List;
import java.util.Map;
import java.util.Optional;
import java.util.OptionalLong;
import java.util.Set;
import java.util.concurrent.TimeUnit;
import java.util.stream.Collectors;
import java.util.stream.Stream;
import org.slf4j.LoggerFactory;
import org.zalando.nakadi.domain.ConsumedEvent;
import org.zalando.nakadi.domain.EventTypePartition;
import org.zalando.nakadi.domain.NakadiCursor;
import org.zalando.nakadi.domain.PartitionStatistics;
import org.zalando.nakadi.domain.Timeline;
import org.zalando.nakadi.exceptions.InternalNakadiException;
import org.zalando.nakadi.exceptions.InvalidCursorException;
import org.zalando.nakadi.exceptions.NakadiException;
import org.zalando.nakadi.exceptions.NakadiRuntimeException;
import org.zalando.nakadi.exceptions.NoSuchEventTypeException;
import org.zalando.nakadi.exceptions.ServiceUnavailableException;
import org.zalando.nakadi.metrics.MetricUtils;
import org.zalando.nakadi.repository.EventConsumer;
import org.zalando.nakadi.service.EventStreamWriter;
import org.zalando.nakadi.service.subscription.model.Partition;
import org.zalando.nakadi.service.subscription.zk.ZKSubscription;
import org.zalando.nakadi.view.SubscriptionCursor;
import org.zalando.nakadi.view.SubscriptionCursorWithoutToken;


class StreamingState extends State {
    private final Map<EventTypePartition, PartitionData> offsets = new HashMap<>();
    // Maps partition barrier when releasing must be completed or stream will be closed.
    // The reasons for that if there are two partitions (p0, p1) and p0 is reassigned, if p1 is working
    // correctly, and p0 is not receiving any updates - reassignment won't complete.
    private final Map<EventTypePartition, Long> releasingPartitions = new HashMap<>();
    private ZKSubscription topologyChangeSubscription;
    private EventConsumer.ReassignableEventConsumer eventConsumer;
    private boolean pollPaused;
    private long committedEvents;
    private long sentEvents;
    private long batchesSent;
    private Meter bytesSentMeter;
    // Uncommitted offsets are calculated right on exiting from Streaming state.
    private Map<EventTypePartition, NakadiCursor> uncommittedOffsets;
    private ZKSubscription cursorResetSubscription;

    /**
     * Time that is used for commit timeout check. Commit timeout check is working only in case when there is something
     * uncommitted. Value is updated in 2 cases: <ul>
     * <li>something was committed</li>
     * <li>stream moves from state when everything was committed to state with uncommitted events</li>
     * </ul>
     */
    private long lastCommitMillis;

    @Override
    public void onEnter() {
        final String kafkaFlushedBytesMetricName = MetricUtils.metricNameForHiLAStream(
                this.getContext().getParameters().getConsumingAppId(),
                this.getContext().getSubscription().getId()
        );
        bytesSentMeter = this.getContext().getMetricRegistry().meter(kafkaFlushedBytesMetricName);

        this.eventConsumer = getContext().getTimelineService().createEventConsumer(null);

        // Subscribe for topology changes.
        this.topologyChangeSubscription = getZk().subscribeForTopologyChanges(() -> addTask(this::topologyChanged));
        // and call directly
        reactOnTopologyChange();
        addTask(this::pollDataFromKafka);
        scheduleTask(this::checkBatchTimeouts, getParameters().batchTimeoutMillis, TimeUnit.MILLISECONDS);

        getParameters().streamTimeoutMillis.ifPresent(
                timeout -> scheduleTask(() -> {
                            final String debugMessage = "Stream timeout reached";
                            this.sendMetadata(debugMessage);
                            this.shutdownGracefully(debugMessage);
                        }, timeout,
                        TimeUnit.MILLISECONDS));

        this.lastCommitMillis = System.currentTimeMillis();
        scheduleTask(this::checkCommitTimeout, getParameters().commitTimeoutMillis, TimeUnit.MILLISECONDS);

        cursorResetSubscription = getZk().subscribeForCursorsReset(
                () -> addTask(this::resetSubscriptionCursorsCallback));
    }

    private void resetSubscriptionCursorsCallback() {
        final String message = "Resetting subscription cursors";
        sendMetadata(message);
        shutdownGracefully(message);
    }

    private void checkCommitTimeout() {
        final long currentMillis = System.currentTimeMillis();
        if (!isEverythingCommitted()) {
            final long millisFromLastCommit = currentMillis - lastCommitMillis;
            if (millisFromLastCommit >= getParameters().commitTimeoutMillis) {
                final String debugMessage = "Commit timeout reached";
                sendMetadata(debugMessage);
                shutdownGracefully(debugMessage);
            } else {
                scheduleTask(this::checkCommitTimeout, getParameters().commitTimeoutMillis - millisFromLastCommit,
                        TimeUnit.MILLISECONDS);
            }
        } else {
            scheduleTask(this::checkCommitTimeout, getParameters().commitTimeoutMillis, TimeUnit.MILLISECONDS);
        }
    }

    private boolean isEverythingCommitted() {
        return offsets.values().stream().allMatch(PartitionData::isCommitted);
    }

    private void sendMetadata(final String metadata) {
        offsets.entrySet().stream().findFirst()
                .ifPresent(pk -> flushData(pk.getKey(), Collections.emptyList(), Optional.of(metadata)));
    }

    private long getLastCommitMillis() {
        return lastCommitMillis;
    }

    private Map<EventTypePartition, NakadiCursor> getUncommittedOffsets() {
        Preconditions.checkNotNull(uncommittedOffsets, "uncommittedOffsets should not be null on time of call");
        return uncommittedOffsets;
    }

    private void shutdownGracefully(final String reason) {
        getLog().info("Shutting down gracefully. Reason: {}", reason);
        switchState(new ClosingState(this::getUncommittedOffsets, this::getLastCommitMillis));
    }

    private void pollDataFromKafka() {
        if (eventConsumer == null) {
            throw new IllegalStateException("kafkaConsumer should not be null when calling pollDataFromKafka method");
        }

        if (!isConnectionReady()) {
            shutdownGracefully("Hila connection closed via crutch");
            return;
        }

        if (isSubscriptionConsumptionBlocked()) {
            final String message = "Consumption is blocked";
            sendMetadata(message);
            shutdownGracefully(message);
            return;
        }

        if (eventConsumer.getAssignment().isEmpty() || pollPaused) {
            // Small optimization not to waste CPU while not yet assigned to any partitions
            scheduleTask(this::pollDataFromKafka, getKafkaPollTimeout(), TimeUnit.MILLISECONDS);
            return;
        }
        final List<ConsumedEvent> events = eventConsumer.readEvents();
        events.forEach(this::rememberEvent);
        if (!events.isEmpty()) {
            addTask(this::streamToOutput);
        }

        // Yep, no timeout. All waits are in kafka.
        // It works because only one pollDataFromKafka task is present in queue each time. Poll process will stop
        // when this state will be changed to any other state.
        addTask(this::pollDataFromKafka);
    }

    private void rememberEvent(final ConsumedEvent event) {
        Optional.ofNullable(offsets.get(event.getPosition().getEventTypePartition()))
                .ifPresent(pd -> pd.addEvent(event));
    }

    private long getMessagesAllowedToSend() {
        final long unconfirmed = offsets.values().stream().mapToLong(PartitionData::getUnconfirmed).sum();
        final long limit = getParameters().maxUncommittedMessages - unconfirmed;
        return getParameters().getMessagesAllowedToSend(limit, this.sentEvents);
    }

    private void checkBatchTimeouts() {
        streamToOutput();
        final OptionalLong lastSent = offsets.values().stream().mapToLong(PartitionData::getLastSendMillis).min();
        final long nextCall = lastSent.orElse(System.currentTimeMillis()) + getParameters().batchTimeoutMillis;
        final long delta = nextCall - System.currentTimeMillis();
        if (delta > 0) {
            scheduleTask(this::checkBatchTimeouts, delta, TimeUnit.MILLISECONDS);
        } else {
            getLog().debug("Probably acting too slow, stream timeouts are constantly rescheduled");
            addTask(this::checkBatchTimeouts);
        }
    }

    private void streamToOutput() {
        final long currentTimeMillis = System.currentTimeMillis();
        int messagesAllowedToSend = (int) getMessagesAllowedToSend();
<<<<<<< HEAD
        for (final Map.Entry<EventTypePartition, PartitionData> e : offsets.entrySet()) {
=======
        final boolean wasCommitted = isEverythingCommitted();
        boolean sentSomething = false;
        for (final Map.Entry<TopicPartition, PartitionData> e : offsets.entrySet()) {
>>>>>>> 4cf840a2
            List<ConsumedEvent> toSend;
            while (null != (toSend = e.getValue().takeEventsToStream(
                    currentTimeMillis,
                    Math.min(getParameters().batchLimitEvents, messagesAllowedToSend),
                    getParameters().batchTimeoutMillis))) {
                sentSomething |= !toSend.isEmpty();
                flushData(e.getKey(), toSend, batchesSent == 0 ? Optional.of("Stream started") : Optional.empty());
                this.sentEvents += toSend.size();
                if (toSend.isEmpty()) {
                    break;
                }
                messagesAllowedToSend -= toSend.size();
            }
        }
        if (wasCommitted && sentSomething) {
            this.lastCommitMillis = System.currentTimeMillis();
        }
        pollPaused = getMessagesAllowedToSend() <= 0;
        if (!offsets.isEmpty() &&
                getParameters().isKeepAliveLimitReached(offsets.values().stream()
                        .mapToInt(PartitionData::getKeepAliveInARow))) {
            shutdownGracefully("All partitions reached keepAlive limit");
        }
    }

    private void flushData(final EventTypePartition pk, final List<ConsumedEvent> data,
                           final Optional<String> metadata) {
        try {
            final NakadiCursor sentOffset = offsets.get(pk).getSentOffset();
            final String batch = serializeBatch(sentOffset, data, metadata);

            final byte[] batchBytes = batch.getBytes(UTF_8);
            getOut().streamData(batchBytes);
            bytesSentMeter.mark(batchBytes.length);
            batchesSent++;
        } catch (final IOException e) {
            getLog().error("Failed to write data to output.", e);
            shutdownGracefully("Failed to write data to output");
        }
    }

    private String serializeBatch(final NakadiCursor lastSentCursor, final List<ConsumedEvent> events,
                                  final Optional<String> metadata)
            throws JsonProcessingException {

        final SubscriptionCursor cursor = getContext().getCursorConverter().convert(
                lastSentCursor,
                getContext().getCursorTokenService().generateToken());
        final String cursorSerialized = getContext().getObjectMapper().writeValueAsString(cursor);

        final StringBuilder builder = new StringBuilder()
                .append("{\"cursor\":")
                .append(cursorSerialized);
        if (!events.isEmpty()) {
            builder.append(",\"events\":[");
            events.forEach(event -> builder.append(event.getEvent()).append(","));
            builder.deleteCharAt(builder.length() - 1).append("]");
        }
        metadata.ifPresent(s -> builder.append(",\"info\":{\"debug\":\"").append(s).append("\"}"));

        builder.append("}").append(EventStreamWriter.BATCH_SEPARATOR);
        return builder.toString();
    }

    @Override
    public void onExit() {
        uncommittedOffsets = offsets.entrySet().stream()
                .filter(e -> !e.getValue().isCommitted())
                .collect(Collectors.toMap(Map.Entry::getKey, e -> e.getValue().getSentOffset()));

        if (null != topologyChangeSubscription) {
            try {
                topologyChangeSubscription.cancel();
            } catch (final RuntimeException ex) {
                getLog().warn("Failed to cancel topology subscription", ex);
            } finally {
                topologyChangeSubscription = null;
                new HashSet<>(offsets.keySet()).forEach(this::removeFromStreaming);
            }
        }
        if (null != eventConsumer) {
            try {
                eventConsumer.close();
            } catch (IOException e) {
                throw new NakadiRuntimeException(e);
            } finally {
                eventConsumer = null;
            }
        }

        if (cursorResetSubscription != null) {
            cursorResetSubscription.cancel();
            cursorResetSubscription = null;
        }
    }

    void topologyChanged() {
        if (null != topologyChangeSubscription) {
            topologyChangeSubscription.refresh();
        }
        reactOnTopologyChange();
    }

    private void reactOnTopologyChange() {
        getZk().runLocked(() -> {
            final Partition[] assignedPartitions = Stream.of(getZk().listPartitions())
                    .filter(p -> getSessionId().equals(p.getSession()))
                    .toArray(Partition[]::new);
            addTask(() -> refreshTopologyUnlocked(assignedPartitions));
        });
    }

    void refreshTopologyUnlocked(final Partition[] assignedPartitions) {
        final Map<EventTypePartition, Partition> newAssigned = Stream.of(assignedPartitions)
                .filter(p -> p.getState() == Partition.State.ASSIGNED)
                .collect(Collectors.toMap(Partition::getKey, p -> p));

        final Map<EventTypePartition, Partition> newReassigning = Stream.of(assignedPartitions)
                .filter(p -> p.getState() == Partition.State.REASSIGNING)
                .collect(Collectors.toMap(Partition::getKey, p -> p));

        // 1. Select which partitions must be removed right now for some (strange) reasons
        // (no need to release topology).
        offsets.keySet().stream()
                .filter(e -> !newAssigned.containsKey(e))
                .filter(e -> !newReassigning.containsKey(e))
                .collect(Collectors.toList()).forEach(this::removeFromStreaming);
        // 2. Clear releasing partitions that was returned to this session.
        releasingPartitions.keySet().stream()
                .filter(p -> !newReassigning.containsKey(p))
                .collect(Collectors.toList()).forEach(releasingPartitions::remove);

        // 3. Add releasing partitions information
        newReassigning.keySet().forEach(this::addPartitionToReassigned);

        // 4. Select which partitions must be added and add it.
        newAssigned.values()
                .stream()
                .filter(p -> !offsets.containsKey(p.getKey()))
                .forEach(this::addToStreaming);
        // 5. Check if something can be released right now
        reassignCommitted();

        // 6. Reconfigure kafka consumer
        reconfigureKafkaConsumer(false);

        logPartitionAssignment("Topology refreshed");
    }

    private void logPartitionAssignment(final String reason) {
        if (getLog().isInfoEnabled()) {
            getLog().info("{}. Streaming partitions: [{}]. Reassigning partitions: [{}]",
                    reason,
                    offsets.keySet().stream().filter(p -> !releasingPartitions.containsKey(p))
                            .map(EventTypePartition::toString).collect(Collectors.joining(",")),
                    releasingPartitions.keySet().stream().map(EventTypePartition::toString)
                            .collect(Collectors.joining(", ")));
        }
    }

    private void addPartitionToReassigned(final EventTypePartition partitionKey) {
        if (!releasingPartitions.containsKey(partitionKey)) {
            final long currentTime = System.currentTimeMillis();
            final long barrier = currentTime + getParameters().commitTimeoutMillis;
            releasingPartitions.put(partitionKey, barrier);
            scheduleTask(() -> barrierOnRebalanceReached(partitionKey), getParameters().commitTimeoutMillis,
                    TimeUnit.MILLISECONDS);
        }
    }

    private void barrierOnRebalanceReached(final EventTypePartition pk) {
        if (!releasingPartitions.containsKey(pk)) {
            return;
        }
        getLog().info("Checking barrier to transfer partition {}", pk);
        final long currentTime = System.currentTimeMillis();
        if (currentTime >= releasingPartitions.get(pk)) {
            shutdownGracefully("barrier on reassigning partition reached for " + pk + ", current time: " + currentTime
                    + ", barrier: " + releasingPartitions.get(pk));
        } else {
            // Schedule again, probably something happened (ex. rebalance twice)
            scheduleTask(() -> barrierOnRebalanceReached(pk), releasingPartitions.get(pk) - currentTime,
                    TimeUnit.MILLISECONDS);
        }
    }

    private void reconfigureKafkaConsumer(final boolean forceSeek) {
        if (eventConsumer == null) {
            throw new IllegalStateException(
                    "kafkaConsumer should not be null when calling reconfigureKafkaConsumer method");
        }
        final Set<EventTypePartition> newAssignment = offsets.keySet().stream()
                .filter(o -> !this.releasingPartitions.containsKey(o))
                .collect(Collectors.toSet());
        if (forceSeek) {
            // Force seek means that user committed somewhere not within [commitOffset, sentOffset], and one
            // should fully reconsume all the information from underlying storage. In order to do that, we are
            // removing all the current assignments for real consumer.
            try {
                eventConsumer.reassign(Collections.emptyList());
            } catch (final NakadiException | InvalidCursorException ex) {
                throw new NakadiRuntimeException(ex);
            }
        }
        final Set<EventTypePartition> currentAssignment = eventConsumer.getAssignment();

        getLog().info("Changing kafka assignment from {} to {}",
                Arrays.deepToString(currentAssignment.toArray()),
                Arrays.deepToString(newAssignment.toArray()));

        if (!currentAssignment.equals(newAssignment)) {
            try {
                final List<NakadiCursor> cursors = new ArrayList<>();
                for (final EventTypePartition pk : newAssignment) {
                    // Next 2 lines checks that current cursor is still available in storage
                    final NakadiCursor beforeFirstAvailable = getBeforeFirstCursor(pk);
                    offsets.get(pk).ensureDataAvailable(beforeFirstAvailable);
                    // Now it is safe to reposition.
                    cursors.add(offsets.get(pk).getSentOffset());
                }
                eventConsumer.reassign(cursors);
            } catch (NakadiException | InvalidCursorException ex) {
                throw new NakadiRuntimeException(ex);
            }
        }
    }

    private NakadiCursor getBeforeFirstCursor(final EventTypePartition pk)
            throws InternalNakadiException, NoSuchEventTypeException, ServiceUnavailableException {
        final Timeline firstTimelineForET = getContext().getTimelineService()
                .getActiveTimelinesOrdered(pk.getEventType()).get(0);

        final Optional<PartitionStatistics> stats = getContext().getTimelineService()
                .getTopicRepository(firstTimelineForET)
                .loadPartitionStatistics(firstTimelineForET, pk.getPartition());

        return stats.get().getBeforeFirst();
    }

    private NakadiCursor createNakadiCursor(final SubscriptionCursorWithoutToken cursor) {
        try {
            return getContext().getCursorConverter().convert(cursor);
        } catch (final Exception ex) {
            throw new NakadiRuntimeException(ex);
        }
    }

    private void addToStreaming(final Partition partition) {
        final NakadiCursor cursor = createNakadiCursor(getZk().getOffset(partition.getKey()));
        getLog().info("Adding to streaming {} with start position {}", partition.getKey(), cursor);
        final ZKSubscription subscription = getZk().subscribeForOffsetChanges(
                partition.getKey(),
                () -> addTask(() -> offsetChanged(partition.getKey())));
        final PartitionData pd = new PartitionData(
                subscription,
                cursor,
                LoggerFactory.getLogger("subscription." + getSessionId() + "." + partition.getKey()));

        offsets.put(partition.getKey(), pd);
    }

    private void reassignCommitted() {
        final List<EventTypePartition> keysToRelease = releasingPartitions.keySet().stream()
                .filter(pk -> !offsets.containsKey(pk) || offsets.get(pk).isCommitted())
                .collect(Collectors.toList());
        if (!keysToRelease.isEmpty()) {
            try {
                keysToRelease.forEach(this::removeFromStreaming);
            } finally {
                getZk().runLocked(() -> getZk().transfer(getSessionId(), keysToRelease));
            }
        }
    }

    void offsetChanged(final EventTypePartition key) {
        if (offsets.containsKey(key)) {
            final PartitionData data = offsets.get(key);
            data.getSubscription().refresh();

            final NakadiCursor cursor = createNakadiCursor(getZk().getOffset(key));

            final PartitionData.CommitResult commitResult = data.onCommitOffset(cursor);
            if (commitResult.seekOnKafka) {
                reconfigureKafkaConsumer(true);
            }
            getLog().error("Committed items: " + commitResult.committedCount);
            if (commitResult.committedCount > 0) {
                committedEvents += commitResult.committedCount;
                this.lastCommitMillis = System.currentTimeMillis();
                streamToOutput();
            }
            if (getParameters().isStreamLimitReached(committedEvents)) {
                final String debugMessage = "Stream limit in events reached: " + committedEvents;
                sendMetadata(debugMessage);
                shutdownGracefully(debugMessage);
            }
            if (releasingPartitions.containsKey(key) && data.isCommitted()) {
                reassignCommitted();
                logPartitionAssignment("New offset received for releasing partition " + key);
            }
        }
    }

    private void removeFromStreaming(final EventTypePartition key) {
        getLog().info("Removing partition {} from streaming", key);
        releasingPartitions.remove(key);
        final PartitionData data = offsets.remove(key);
        if (null != data) {
            try {
                if (data.getUnconfirmed() > 0) {
                    getLog().warn("Skipping commits: {}, commit={}, sent={}",
                            key, data.getCommitOffset(), data.getSentOffset());
                }
                data.getSubscription().cancel();
            } catch (final RuntimeException ex) {
                getLog().warn("Failed to cancel subscription, skipping exception", ex);
            }
        }
    }
}<|MERGE_RESOLUTION|>--- conflicted
+++ resolved
@@ -204,13 +204,10 @@
     private void streamToOutput() {
         final long currentTimeMillis = System.currentTimeMillis();
         int messagesAllowedToSend = (int) getMessagesAllowedToSend();
-<<<<<<< HEAD
-        for (final Map.Entry<EventTypePartition, PartitionData> e : offsets.entrySet()) {
-=======
         final boolean wasCommitted = isEverythingCommitted();
         boolean sentSomething = false;
-        for (final Map.Entry<TopicPartition, PartitionData> e : offsets.entrySet()) {
->>>>>>> 4cf840a2
+
+        for (final Map.Entry<EventTypePartition, PartitionData> e : offsets.entrySet()) {
             List<ConsumedEvent> toSend;
             while (null != (toSend = e.getValue().takeEventsToStream(
                     currentTimeMillis,
