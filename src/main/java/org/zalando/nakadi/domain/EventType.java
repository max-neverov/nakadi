--- conflicted
+++ resolved
@@ -57,11 +57,10 @@
     @Nullable
     private EventTypeOptions options;
 
-<<<<<<< HEAD
     private Optional<Set<String>> writeScope;
 
     private Optional<Set<String>> readScope;
-=======
+
     public EventType() {}
 
     public EventType(final String name, final String topic, final String owningApplication, final EventCategory category,
@@ -82,7 +81,6 @@
         this.defaultStatistic = defaultStatistic;
         this.options = options;
     }
->>>>>>> 3ae04163
 
     public String getName() { return name; }
 
