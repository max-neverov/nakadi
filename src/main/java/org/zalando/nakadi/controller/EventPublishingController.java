package org.zalando.nakadi.controller;

import com.google.common.base.Charsets;
import org.json.JSONException;
import org.json.JSONObject;
import org.slf4j.Logger;
import org.slf4j.LoggerFactory;
import org.springframework.beans.factory.annotation.Autowired;
import org.springframework.beans.factory.annotation.Value;
import org.springframework.http.HttpStatus;
import org.springframework.http.ResponseEntity;
import org.springframework.web.bind.annotation.PathVariable;
import org.springframework.web.bind.annotation.RequestBody;
import org.springframework.web.bind.annotation.RequestMapping;
import org.springframework.web.bind.annotation.RestController;
import org.springframework.web.context.request.NativeWebRequest;
import org.zalando.nakadi.domain.EventPublishResult;
import org.zalando.nakadi.domain.EventPublishingStatus;
import org.zalando.nakadi.exceptions.runtime.AccessDeniedException;
import org.zalando.nakadi.exceptions.runtime.EventTypeTimeoutException;
import org.zalando.nakadi.exceptions.runtime.InternalNakadiException;
import org.zalando.nakadi.exceptions.runtime.NoSuchEventTypeException;
import org.zalando.nakadi.exceptions.runtime.ServiceTemporarilyUnavailableException;
import org.zalando.nakadi.metrics.EventTypeMetricRegistry;
import org.zalando.nakadi.metrics.EventTypeMetrics;
import org.zalando.nakadi.security.Client;
import org.zalando.nakadi.service.BlacklistService;
import org.zalando.nakadi.service.EventPublisher;
import org.zalando.nakadi.service.NakadiKpiPublisher;
import org.zalando.problem.Problem;
import org.zalando.problem.ThrowableProblem;

import java.util.concurrent.TimeUnit;
import java.util.stream.Collectors;

import static org.springframework.http.ResponseEntity.status;
import static org.springframework.web.bind.annotation.RequestMethod.POST;
import static org.zalando.problem.Status.BAD_REQUEST;
import static org.zalando.problem.Status.FORBIDDEN;
import static org.zalando.problem.Status.INTERNAL_SERVER_ERROR;
import static org.zalando.problem.Status.NOT_FOUND;
import static org.zalando.problem.Status.SERVICE_UNAVAILABLE;

@RestController
public class EventPublishingController implements NakadiProblemHandling {

    private static final Logger LOG = LoggerFactory.getLogger(EventPublishingController.class);

    private final EventPublisher publisher;
    private final EventTypeMetricRegistry eventTypeMetricRegistry;
    private final BlacklistService blacklistService;
    private final NakadiKpiPublisher nakadiKpiPublisher;
    private final String kpiBatchPublishedEventType;

    @Autowired
    public EventPublishingController(final EventPublisher publisher,
                                     final EventTypeMetricRegistry eventTypeMetricRegistry,
                                     final BlacklistService blacklistService,
                                     final NakadiKpiPublisher nakadiKpiPublisher,
                                     @Value("${nakadi.kpi.event-types.nakadiBatchPublished}")
                                         final String kpiBatchPublishedEventType) {
        this.publisher = publisher;
        this.eventTypeMetricRegistry = eventTypeMetricRegistry;
        this.blacklistService = blacklistService;
        this.nakadiKpiPublisher = nakadiKpiPublisher;
        this.kpiBatchPublishedEventType = kpiBatchPublishedEventType;
    }

    @RequestMapping(value = "/event-types/{eventTypeName}/events", method = POST)
    public ResponseEntity postEvent(@PathVariable final String eventTypeName,
                                    @RequestBody final String eventsAsString,
                                    final NativeWebRequest request,
                                    final Client client) throws AccessDeniedException {
        LOG.trace("Received event {} for event type {}", eventsAsString, eventTypeName);
        final EventTypeMetrics eventTypeMetrics = eventTypeMetricRegistry.metricsFor(eventTypeName);

        try {
            if (blacklistService.isProductionBlocked(eventTypeName, client.getClientId())) {
                return create(
                        Problem.valueOf(FORBIDDEN, "Application or event type is blocked"), request);
            }

            final ResponseEntity response = postEventInternal(
                    eventTypeName, eventsAsString, request, eventTypeMetrics, client);
            eventTypeMetrics.incrementResponseCount(response.getStatusCode().value());
            return response;
        } catch (final RuntimeException ex) {
            eventTypeMetrics.incrementResponseCount(INTERNAL_SERVER_ERROR.getStatusCode());
            throw ex;
        }
    }

    private ResponseEntity postEventInternal(final String eventTypeName,
                                             final String eventsAsString,
                                             final NativeWebRequest nativeWebRequest,
                                             final EventTypeMetrics eventTypeMetrics,
                                             final Client client)
            throws AccessDeniedException, ServiceTemporarilyUnavailableException {
        final long startingNanos = System.nanoTime();
        try {
            final EventPublishResult result = publisher.publish(eventsAsString, eventTypeName);

            final int eventCount = result.getResponses().size();
            final int totalSizeBytes = eventsAsString.getBytes(Charsets.UTF_8).length;

            reportMetrics(eventTypeMetrics, result, totalSizeBytes, eventCount);
            reportSLOs(startingNanos, totalSizeBytes, eventCount, result, eventTypeName, client);

            return response(result);
        } catch (final JSONException e) {
            LOG.debug("Problem parsing event", e);
            return processJSONException(e, nativeWebRequest);
        } catch (final NoSuchEventTypeException e) {
            LOG.debug("Event type not found.", e.getMessage());
            return create(Problem.valueOf(NOT_FOUND, e.getMessage()), nativeWebRequest);
        } catch (final EventTypeTimeoutException e) {
            LOG.debug("Failed to publish batch", e);
            return create(Problem.valueOf(SERVICE_UNAVAILABLE, e.getMessage()), nativeWebRequest);
        } catch (final InternalNakadiException e) {
            LOG.debug("Failed to publish batch", e);
            return create(Problem.valueOf(INTERNAL_SERVER_ERROR, e.getMessage()), nativeWebRequest);
        } finally {
            eventTypeMetrics.updateTiming(startingNanos, System.nanoTime());
        }
    }

    private void reportSLOs(final long startingNanos, final int totalSizeBytes, final int eventCount,
                            final EventPublishResult eventPublishResult, final String eventTypeName,
                            final Client client) {
        if (eventPublishResult.getStatus() == EventPublishingStatus.SUBMITTED) {
            final long msSpent = TimeUnit.NANOSECONDS.toMillis(System.nanoTime() - startingNanos);
            final String applicationName = client.getClientId();

            LOG.info("[SLO] [publishing-latency] time={} size={} count={} eventTypeName={} app={}", msSpent,
                    totalSizeBytes, eventCount, eventTypeName, applicationName);

            nakadiKpiPublisher.publish(kpiBatchPublishedEventType, () -> new JSONObject()
                    .put("event_type", eventTypeName)
                    .put("app", applicationName)
                    .put("app_hashed", nakadiKpiPublisher.hash(applicationName))
                    .put("token_realm", client.getRealm())
                    .put("number_of_events", eventCount)
                    .put("ms_spent", msSpent)
                    .put("batch_size", totalSizeBytes));
        }
    }

    private void reportMetrics(final EventTypeMetrics eventTypeMetrics, final EventPublishResult result,
                               final int totalSizeBytes, final int eventCount) {
        if (result.getStatus() == EventPublishingStatus.SUBMITTED) {
            eventTypeMetrics.reportSizing(eventCount, totalSizeBytes - eventCount - 1);
        } else if (result.getStatus() == EventPublishingStatus.FAILED && eventCount != 0) {
            final int successfulEvents = result.getResponses()
                    .stream()
                    .filter(r -> r.getPublishingStatus() == EventPublishingStatus.SUBMITTED)
                    .collect(Collectors.toList())
                    .size();
            final double avgEventSize = totalSizeBytes / (double) eventCount;
            eventTypeMetrics.reportSizing(successfulEvents, (int) Math.round(avgEventSize * successfulEvents));
        }
    }

    private ResponseEntity processJSONException(final JSONException e, final NativeWebRequest nativeWebRequest) {
        if (e.getCause() == null) {
            return create(createProblem(e), nativeWebRequest);
        }
        return create(Problem.valueOf(BAD_REQUEST), nativeWebRequest);
    }

    private ThrowableProblem createProblem(final JSONException e) {
<<<<<<< HEAD
        return Problem.valueOf(BAD_REQUEST, e.getMessage());
=======
        return Problem.valueOf(Response.Status.BAD_REQUEST, "Error occurred when parsing event(s). " + e.getMessage());
>>>>>>> c8fb6c26
    }

    private ResponseEntity response(final EventPublishResult result) {
        switch (result.getStatus()) {
            case SUBMITTED:
                return status(HttpStatus.OK).build();
            case ABORTED:
                return status(HttpStatus.UNPROCESSABLE_ENTITY).body(result.getResponses());
            default:
                return status(HttpStatus.MULTI_STATUS).body(result.getResponses());
        }
    }
}<|MERGE_RESOLUTION|>--- conflicted
+++ resolved
@@ -168,11 +168,7 @@
     }
 
     private ThrowableProblem createProblem(final JSONException e) {
-<<<<<<< HEAD
-        return Problem.valueOf(BAD_REQUEST, e.getMessage());
-=======
-        return Problem.valueOf(Response.Status.BAD_REQUEST, "Error occurred when parsing event(s). " + e.getMessage());
->>>>>>> c8fb6c26
+        return Problem.valueOf(BAD_REQUEST, "Error occurred when parsing event(s). " + e.getMessage());
     }
 
     private ResponseEntity response(final EventPublishResult result) {
