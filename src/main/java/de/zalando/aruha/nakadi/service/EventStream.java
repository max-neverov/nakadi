package de.zalando.aruha.nakadi.service;

import com.google.common.collect.Lists;
import com.google.common.collect.Maps;
import de.zalando.aruha.nakadi.domain.ConsumedEvent;
import de.zalando.aruha.nakadi.repository.EventConsumer;
import java.util.concurrent.atomic.AtomicBoolean;
import org.apache.kafka.common.KafkaException;
import org.slf4j.Logger;
import org.slf4j.LoggerFactory;

import java.io.IOException;
import java.io.OutputStream;
import java.nio.charset.Charset;
import java.util.List;
import java.util.Map;
import java.util.Optional;
import java.util.function.Function;
import java.util.stream.Collectors;

import static java.lang.System.currentTimeMillis;
import static java.util.function.Function.identity;

public class EventStream {

    private static final Logger LOG = LoggerFactory.getLogger(EventStream.class);

    public static final String BATCH_SEPARATOR = "\n";
    public static final Charset UTF8 = Charset.forName("UTF-8");

    private final OutputStream outputStream;

    private final EventConsumer eventConsumer;

    private final EventStreamConfig config;

    public EventStream(final EventConsumer eventConsumer, final OutputStream outputStream,
            final EventStreamConfig config) {
        this.eventConsumer = eventConsumer;
        this.outputStream = outputStream;
        this.config = config;
    }

    public void streamEvents(final AtomicBoolean connectionReady) {
        try {
            int messagesRead = 0;
            final Map<String, Integer> keepAliveInARow = createMapWithPartitionKeys(partition -> 0);

            final Map<String, List<String>> currentBatches =
                    createMapWithPartitionKeys(partition -> Lists.newArrayList());
            final Map<String, String> latestOffsets = Maps.newHashMap(config.getCursors());

            final long start = currentTimeMillis();
            final Map<String, Long> batchStartTimes = createMapWithPartitionKeys(partition -> start);

            while (connectionReady.get()) {
                final Optional<ConsumedEvent> eventOrEmpty = eventConsumer.readEvent();

                if (eventOrEmpty.isPresent()) {
                    final ConsumedEvent event = eventOrEmpty.get();

                    // update offset for the partition of event that was read
                    latestOffsets.put(event.getPartition(), event.getOffset());

                    // put message to batch
                    currentBatches.get(event.getPartition()).add(event.getEvent());
                    messagesRead++;

                    // if we read the message - reset keep alive counter for this partition
                    keepAliveInARow.put(event.getPartition(), 0);
                }

                // for each partition check if it's time to send the batch
                for (final String partition: config.getCursors().keySet()) {
                    final long timeSinceBatchStart = currentTimeMillis() - batchStartTimes.get(partition);
                    if (config.getBatchTimeout() * 1000 <= timeSinceBatchStart
                            || currentBatches.get(partition).size() >= config.getBatchLimit()) {

                        sendBatch(partition, latestOffsets.get(partition), currentBatches.get(partition));

                        // if we hit keep alive count limit - close the stream
                        if (currentBatches.get(partition).size() == 0) {
                            keepAliveInARow.put(partition, keepAliveInARow.get(partition) + 1);
                        }

                        // init new batch for partition
                        currentBatches.get(partition).clear();
                        batchStartTimes.put(partition,currentTimeMillis());
                    }
                }

                // check if we reached keepAliveInARow for all the partitions; if yes - then close stream
                if (config.getStreamKeepAliveLimit() != 0) {
                    final boolean keepAliveLimitReachedForAllPartitions = keepAliveInARow
                            .values()
                            .stream()
                            .allMatch(keepAlives -> keepAlives >= config.getStreamKeepAliveLimit());

                    if (keepAliveLimitReachedForAllPartitions) {
                        break;
                    }
                }

                // check if we reached the stream timeout or message count limit
                final long timeSinceStart = currentTimeMillis() - start;
                if (config.getStreamTimeout() != 0 && timeSinceStart >= config.getStreamTimeout() * 1000
                        || config.getStreamLimit() != 0 && messagesRead >= config.getStreamLimit()) {

                    for (final String partition: config.getCursors().keySet()) {
                        if (currentBatches.get(partition).size() > 0) {
                            sendBatch(partition, latestOffsets.get(partition), currentBatches.get(partition));
                        }
                    }

                    break;
                }
            }
        } catch (final IOException e) {
            LOG.info("I/O error occurred when streaming events (possibly client closed connection)", e);
        } catch (final IllegalStateException e) {
            LOG.info("Error occurred when streaming events (possibly server closed connection)", e);
        } catch (final KafkaException e) {
            LOG.error("Error occurred when polling events from kafka", e);
        }
    }

    private <T> Map<String, T> createMapWithPartitionKeys(final Function<String, T> valueFunction) {
        return config
                .getCursors()
                .keySet()
                .stream()
                .collect(Collectors.toMap(identity(), valueFunction));
    }

<<<<<<< HEAD
    public static String createStreamEvent(final String partition, final String offset, final List<String> events,
            final Optional<String> topology) {
=======
    private String createStreamEvent(final String partition, final String offset, final List<String> events) {
>>>>>>> 438af19a
        final StringBuilder builder = new StringBuilder().append("{\"cursor\":{\"partition\":\"").append(partition)
                                                         .append("\",\"offset\":\"").append(offset).append("\"}");
        if (!events.isEmpty()) {
            builder.append(",\"events\":[");
            events.stream().forEach(event -> builder.append(event).append(","));
            builder.deleteCharAt(builder.length() - 1).append("]");
        }

        builder.append("}").append(BATCH_SEPARATOR);
        return builder.toString();
    }

    private void sendBatch(final String partition, final String offset, final List<String> currentBatch)
            throws IOException {
        // create stream event batch for current partition and send it; if there were
        // no events, it will be just a keep-alive
        final String streamEvent = createStreamEvent(partition, offset, currentBatch);
        outputStream.write(streamEvent.getBytes(UTF8));
        outputStream.flush();
    }

}<|MERGE_RESOLUTION|>--- conflicted
+++ resolved
@@ -132,12 +132,8 @@
                 .collect(Collectors.toMap(identity(), valueFunction));
     }
 
-<<<<<<< HEAD
     public static String createStreamEvent(final String partition, final String offset, final List<String> events,
             final Optional<String> topology) {
-=======
-    private String createStreamEvent(final String partition, final String offset, final List<String> events) {
->>>>>>> 438af19a
         final StringBuilder builder = new StringBuilder().append("{\"cursor\":{\"partition\":\"").append(partition)
                                                          .append("\",\"offset\":\"").append(offset).append("\"}");
         if (!events.isEmpty()) {
@@ -154,7 +150,7 @@
             throws IOException {
         // create stream event batch for current partition and send it; if there were
         // no events, it will be just a keep-alive
-        final String streamEvent = createStreamEvent(partition, offset, currentBatch);
+        final String streamEvent = createStreamEvent(partition, offset, currentBatch, Optional.empty());
         outputStream.write(streamEvent.getBytes(UTF8));
         outputStream.flush();
     }
