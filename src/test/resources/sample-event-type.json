{
  "name": "NAME_PLACEHOLDER",
  "owning_application": "OWNING_APP_PLACEHOLDER",
  "category": "undefined",
  "compatibility_mode": "compatible",
  "schema": {
    "type": "json_schema",
    "schema": "{\"type\": \"object\", \"properties\": {\"foo\": {\"type\": \"string\"}, \"bar\": {\"type\": \"object\", \"properties\": {\"baz\": {\"type\": \"string\"}}}}, \"required\": [\"foo\"]}"
  },
<<<<<<< HEAD
  "audience": "external-public"
=======
  "audience": "external_public",
  "ordering_key_fields": ["foo", "bar.baz"]
>>>>>>> ca53711e
}<|MERGE_RESOLUTION|>--- conflicted
+++ resolved
@@ -7,10 +7,6 @@
     "type": "json_schema",
     "schema": "{\"type\": \"object\", \"properties\": {\"foo\": {\"type\": \"string\"}, \"bar\": {\"type\": \"object\", \"properties\": {\"baz\": {\"type\": \"string\"}}}}, \"required\": [\"foo\"]}"
   },
-<<<<<<< HEAD
-  "audience": "external-public"
-=======
-  "audience": "external_public",
+  "audience": "external-public",
   "ordering_key_fields": ["foo", "bar.baz"]
->>>>>>> ca53711e
 }