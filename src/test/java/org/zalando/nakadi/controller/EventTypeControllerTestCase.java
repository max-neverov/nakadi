--- conflicted
+++ resolved
@@ -32,11 +32,8 @@
 import org.zalando.nakadi.service.FeatureToggleService;
 import org.zalando.nakadi.service.NakadiAuditLogPublisher;
 import org.zalando.nakadi.service.NakadiKpiPublisher;
-<<<<<<< HEAD
 import org.zalando.nakadi.service.subscription.zk.SubscriptionClientFactory;
-=======
 import org.zalando.nakadi.service.TracingService;
->>>>>>> 45519bf9
 import org.zalando.nakadi.service.timeline.TimelineService;
 import org.zalando.nakadi.service.timeline.TimelineSync;
 import org.zalando.nakadi.service.validation.EventTypeOptionsValidator;
@@ -121,13 +118,8 @@
         final EventTypeService eventTypeService = new EventTypeService(eventTypeRepository, timelineService,
                 partitionResolver, enrichment, subscriptionRepository, schemaEvolutionService, partitionsCalculator,
                 featureToggleService, authorizationValidator, timelineSync, transactionTemplate, nakadiSettings,
-<<<<<<< HEAD
-                nakadiKpiPublisher, "et-log-event-type", nakadiAuditLogPublisher, eventTypeOptionsValidator,
-                adminService, mock(SubscriptionClientFactory.class), 1000);
-=======
                 nakadiKpiPublisher, "et-log-event-type", nakadiAuditLogPublisher,
-                eventTypeOptionsValidator, adminService);
->>>>>>> 45519bf9
+                eventTypeOptionsValidator, adminService, mock(SubscriptionClientFactory.class), 1000);
         final EventTypeController controller = new EventTypeController(eventTypeService, featureToggleService,
                 adminService, nakadiSettings);
         doReturn(randomUUID).when(uuid).randomUUID();
