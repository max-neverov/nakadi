--- conflicted
+++ resolved
@@ -16,12 +16,9 @@
 import org.zalando.nakadi.config.SecuritySettings;
 import org.zalando.nakadi.domain.BatchItemResponse;
 import org.zalando.nakadi.domain.EventPublishResult;
-<<<<<<< HEAD
 import org.zalando.nakadi.exceptions.EventPublishingTimeoutException;
-=======
 import org.zalando.nakadi.domain.EventPublishingStatus;
 import org.zalando.nakadi.domain.EventPublishingStep;
->>>>>>> 30c961b0
 import org.zalando.nakadi.exceptions.InternalNakadiException;
 import org.zalando.nakadi.exceptions.NoSuchEventTypeException;
 import org.zalando.nakadi.metrics.EventTypeMetricRegistry;
@@ -101,11 +98,7 @@
         Mockito
                 .doReturn(result)
                 .when(publisher)
-<<<<<<< HEAD
-                .publish(any(JSONArray.class), eq(TOPIC), any(Client.class), any());
-=======
-                .publish(any(String.class), eq(TOPIC), any(Client.class));
->>>>>>> 30c961b0
+                .publish(any(String.class), eq(TOPIC), any(Client.class));
 
         postBatch(TOPIC, EVENT_BATCH)
                 .andExpect(status().isOk())
@@ -129,11 +122,7 @@
         Mockito
                 .doReturn(result)
                 .when(publisher)
-<<<<<<< HEAD
-                .publish(any(JSONArray.class), eq(TOPIC), any(Client.class), any());
-=======
-                .publish(any(String.class), eq(TOPIC), any(Client.class));
->>>>>>> 30c961b0
+                .publish(any(String.class), eq(TOPIC), any(Client.class));
 
         postBatch(TOPIC, EVENT_BATCH)
                 .andExpect(status().isUnprocessableEntity())
@@ -147,11 +136,7 @@
         Mockito
                 .doReturn(result)
                 .when(publisher)
-<<<<<<< HEAD
-                .publish(any(JSONArray.class), eq(TOPIC), any(Client.class), any());
-=======
-                .publish(any(String.class), eq(TOPIC), any(Client.class));
->>>>>>> 30c961b0
+                .publish(any(String.class), eq(TOPIC), any(Client.class));
 
         postBatch(TOPIC, EVENT_BATCH)
                 .andExpect(status().isMultiStatus())
@@ -163,11 +148,7 @@
         Mockito
                 .doThrow(NoSuchEventTypeException.class)
                 .when(publisher)
-<<<<<<< HEAD
-                .publish(any(JSONArray.class), eq(TOPIC), any(Client.class), any());
-=======
-                .publish(any(String.class), eq(TOPIC), any(Client.class));
->>>>>>> 30c961b0
+                .publish(any(String.class), eq(TOPIC), any(Client.class), any());
 
         postBatch(TOPIC, EVENT_BATCH)
                 .andExpect(content().contentType("application/problem+json"))
