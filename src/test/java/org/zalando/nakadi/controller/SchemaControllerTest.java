--- conflicted
+++ resolved
@@ -7,10 +7,7 @@
 import org.springframework.http.HttpStatus;
 import org.springframework.http.ResponseEntity;
 import org.springframework.web.context.request.NativeWebRequest;
-<<<<<<< HEAD
 import org.zalando.nakadi.domain.EventType;
-=======
->>>>>>> aab18b6a
 import org.zalando.nakadi.service.EventTypeService;
 import org.zalando.nakadi.service.Result;
 import org.zalando.nakadi.service.SchemaService;
@@ -40,11 +37,7 @@
         Mockito.when(eventTypeService.get("et_test")).thenReturn(Result.ok(EventTypeTestBuilder.builder().build()));
         final ResponseEntity<?> result =
                 new SchemaController(schemaService, eventTypeService)
-<<<<<<< HEAD
-                        .getSchemas("et_test_name", 0, 1, nativeWebRequest);
-=======
                         .getSchemas("et_test", 0, 1, nativeWebRequest);
->>>>>>> aab18b6a
         Assert.assertEquals(HttpStatus.OK, result.getStatusCode());
     }
 
@@ -55,16 +48,11 @@
                 .thenReturn(Result.problem(Problem.valueOf(Response.Status.SERVICE_UNAVAILABLE)));
         final ResponseEntity<?> result =
                 new SchemaController(schemaService, eventTypeService)
-<<<<<<< HEAD
-                        .getSchemas("et_test_name", 0, 1, nativeWebRequest);
-=======
                         .getSchemas("et_test", 0, 1, nativeWebRequest);
->>>>>>> aab18b6a
         Assert.assertEquals(HttpStatus.SERVICE_UNAVAILABLE,  result.getStatusCode());
     }
 
     @Test
-<<<<<<< HEAD
     public void testGetLatestSchemaVersionThen200() {
         final EventType eventType = buildDefaultEventType();
         Mockito.when(eventTypeService.get(eventType.getName())).thenReturn(Result.ok(eventType));
@@ -107,7 +95,6 @@
                         .getSchemaVersion("et_test_event", "illegal", nativeWebRequest);
         Assert.assertEquals(HttpStatus.NOT_FOUND, result.getStatusCode());
     }
-=======
     public void testFailure404() {
         Mockito.when(eventTypeService.get("et_test"))
                 .thenReturn(Result.problem(Problem.valueOf(Response.Status.NOT_FOUND)));
@@ -116,6 +103,4 @@
                         .getSchemas("et_test", 0, 1, nativeWebRequest);
         Assert.assertEquals(HttpStatus.NOT_FOUND,  result.getStatusCode());
     }
-
->>>>>>> aab18b6a
 }