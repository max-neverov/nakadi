package org.zalando.nakadi.controller;

import com.google.common.base.Charsets;
import com.google.common.collect.ArrayListMultimap;
import com.google.common.collect.ImmutableList;
import com.google.common.collect.ImmutableSet;
import com.google.common.collect.Lists;
import com.google.common.collect.Multimap;
import com.google.common.io.Resources;
import org.hamcrest.core.StringContains;
import org.json.JSONObject;
import org.junit.Test;
import org.mockito.ArgumentCaptor;
import org.springframework.test.web.servlet.ResultActions;
import org.springframework.test.web.servlet.request.MockHttpServletRequestBuilder;
import org.zalando.nakadi.config.SecuritySettings;
import org.zalando.nakadi.domain.EnrichmentStrategyDescriptor;
import org.zalando.nakadi.domain.EventType;
import org.zalando.nakadi.domain.EventTypeBase;
import org.zalando.nakadi.domain.EventTypeOptions;
import org.zalando.nakadi.domain.ResourceAuthorization;
import org.zalando.nakadi.domain.ResourceAuthorizationAttribute;
import org.zalando.nakadi.domain.Subscription;
import org.zalando.nakadi.domain.Timeline;
import org.zalando.nakadi.exceptions.InternalNakadiException;
import org.zalando.nakadi.exceptions.NoSuchEventTypeException;
import org.zalando.nakadi.exceptions.runtime.InvalidEventTypeException;
import org.zalando.nakadi.exceptions.runtime.TopicCreationException;
import org.zalando.nakadi.exceptions.runtime.UnableProcessException;
import org.zalando.nakadi.exceptions.UnprocessableEntityException;
import org.zalando.nakadi.exceptions.runtime.DuplicatedEventTypeNameException;
import org.zalando.nakadi.exceptions.runtime.TopicConfigException;
import org.zalando.nakadi.partitioning.PartitionStrategy;
import org.zalando.nakadi.repository.TopicRepository;
import org.zalando.nakadi.utils.EventTypeTestBuilder;
import org.zalando.nakadi.utils.TestUtils;
import org.zalando.problem.MoreStatus;
import org.zalando.problem.Problem;
import org.zalando.problem.ThrowableProblem;

import javax.ws.rs.core.Response;
import java.io.IOException;
import java.util.ArrayList;
import java.util.Collections;
import java.util.Date;
import java.util.List;
import java.util.Optional;
import java.util.concurrent.TimeoutException;

import static javax.ws.rs.core.Response.Status.NOT_FOUND;
import static javax.ws.rs.core.Response.Status.SERVICE_UNAVAILABLE;
import static org.hamcrest.Matchers.containsString;
import static org.junit.Assert.assertEquals;
import static org.mockito.Matchers.any;
import static org.mockito.Matchers.anyInt;
import static org.mockito.Matchers.anyLong;
import static org.mockito.Matchers.anyString;
import static org.mockito.Matchers.eq;
import static org.mockito.Mockito.doNothing;
import static org.mockito.Mockito.doReturn;
import static org.mockito.Mockito.doThrow;
import static org.mockito.Mockito.mock;
import static org.mockito.Mockito.times;
import static org.mockito.Mockito.verify;
import static org.mockito.Mockito.when;
import static org.springframework.http.MediaType.APPLICATION_JSON;
import static org.springframework.test.web.servlet.request.MockMvcRequestBuilders.get;
import static org.springframework.test.web.servlet.result.MockMvcResultMatchers.content;
import static org.springframework.test.web.servlet.result.MockMvcResultMatchers.header;
import static org.springframework.test.web.servlet.result.MockMvcResultMatchers.status;
import static org.zalando.nakadi.domain.EventCategory.BUSINESS;
import static org.zalando.nakadi.utils.TestUtils.buildDefaultEventType;
import static org.zalando.nakadi.utils.TestUtils.buildTimelineWithTopic;
import static org.zalando.nakadi.utils.TestUtils.createInvalidEventTypeExceptionProblem;
import static org.zalando.nakadi.utils.TestUtils.invalidProblem;
import static org.zalando.nakadi.utils.TestUtils.randomValidEventTypeName;

public class EventTypeControllerTest extends EventTypeControllerTestCase {

    public EventTypeControllerTest() throws IOException {
    }

    @Test
    public void whenPostEventTypeWithIncorrectNameThen422() throws Exception {
        final List<String> incorrectNames = ImmutableList.of(
                "?",
                "56mycoolET",
                "abc^%!",
                "myET.-abc",
                "abc._def",
                "_underscore",
                "-event",
                "many..dots",
                ".firstDot"
        );
        for (final String etName : incorrectNames) {
            final EventType invalidEventType = buildDefaultEventType();
            invalidEventType.setName(etName);

            final Problem expectedProblem = invalidProblem("name", "format not allowed");
            postETAndExpect422WithProblem(invalidEventType, expectedProblem);
        }
    }

    @Test
    public void whenPostEventTypeWithCorrectNameThen201() throws Exception {
        final List<String> correctNames = ImmutableList.of(
                "myET",
                "my-team.cool_event_type",
                "event-type.391.16afg",
                "eventType.59fc6871-b556-65a1-8b90-3dfff9d76f34"
        );
        for (final String etName : correctNames) {
            final EventType eventType = buildDefaultEventType();
            eventType.setName(etName);
            postEventType(eventType).andExpect(status().isCreated()).andExpect(content().string(""));
        }
    }

    @Test
    public void whenPostEventTypeThenWarning() throws Exception {
        final EventType eventType = buildDefaultEventType();
        postEventType(eventType).andExpect(status().isCreated()).andExpect(
                header().string("Warning","299 nakadi \"I am warning you\""));
    }

    @Test
    public void whenPostEventTypeWithTooLongNameThen422() throws Exception {
        final EventType invalidEventType = buildDefaultEventType();
        invalidEventType.setName(TestUtils.randomValidStringOfLength(256));
        final Problem expectedProblem = invalidProblem("name", "the length of the name must be >= 1 and <= 255");
        postETAndExpect422WithProblem(invalidEventType, expectedProblem);
    }

    @Test
    public void eventTypeWithoutSchemaReturns422() throws Exception {
        final EventType invalidEventType = buildDefaultEventType();
        invalidEventType.setSchema(null);

        final Problem expectedProblem = invalidProblem("schema", "may not be null");
        postETAndExpect422WithProblem(invalidEventType, expectedProblem);
    }

    @Test
    public void whenPostWithEventTypeNameNotSetThenReturn422() throws Exception {
        final EventType invalidEventType = buildDefaultEventType();
        invalidEventType.setName(null);

        final Problem expectedProblem = invalidProblem("name", "may not be null");
        postETAndExpect422WithProblem(invalidEventType, expectedProblem);
    }

    @Test
    public void whenPostWithNoCategoryThenReturn422() throws Exception {
        final EventType invalidEventType = buildDefaultEventType();
        final JSONObject jsonObject = new JSONObject(TestUtils.OBJECT_MAPPER.writeValueAsString(invalidEventType));

        jsonObject.remove("category");

        final Problem expectedProblem = invalidProblem("category", "may not be null");
        postETAndExpect422WithProblem(jsonObject.toString(), expectedProblem);
    }

    @Test
    public void whenPostWithNoSchemaSchemaThenReturn422() throws Exception {
        final Problem expectedProblem = invalidProblem("schema.schema", "may not be null");

        final String eventType = "{\"category\": \"data\", \"owning_application\": \"blah-app\", "
                + "\"name\": \"blah-event-type\", \"schema\": { \"type\": \"JSON_SCHEMA\" }}";

        postETAndExpect422WithProblem(eventType, expectedProblem);
    }

    @Test
    public void whenPOSTWithInvalidPartitionStrategyThen422() throws Exception {
        final EventType eventType = buildDefaultEventType();

        doThrow(InvalidEventTypeException.class)
                .when(partitionResolver)
                .validate(any());

        postEventType(eventType)
                .andExpect(status().isUnprocessableEntity())
                .andExpect(content().contentType("application/problem+json"));
    }

    @Test
    public void whenPUTWithInvalidPartitionStrategyThen422() throws Exception {

        final EventType eventType = EventTypeTestBuilder.builder()
                .partitionKeyFields(Lists.newArrayList("invalid_key")).build();

        doReturn(eventType).when(eventTypeRepository).findByName(any());

        putEventType(eventType, eventType.getName())
                .andExpect(status().isUnprocessableEntity())
                .andExpect(content().contentType("application/problem+json"));
    }

    @Test
    public void whenPUTwithPartitionStrategyChangeFromRandomToUserDefinedThenOK() throws Exception {
        final EventType eventType = EventTypeTestBuilder.builder()
                .partitionStrategy(PartitionStrategy.RANDOM_STRATEGY)
                .build();

        final EventType randomEventType = EventTypeTestBuilder.builder()
                .name(eventType.getName())
                .partitionStrategy(PartitionStrategy.USER_DEFINED_STRATEGY)
                .createdAt(eventType.getCreatedAt())
                .build();

        doReturn(eventType).when(eventTypeRepository).findByName(any());

        putEventType(randomEventType, eventType.getName())
                .andExpect(status().isOk());
    }

    @Test
    public void whenPUTthenWarning() throws Exception {
        final EventType eventType = buildDefaultEventType();
        eventType.setPartitionStrategy(PartitionStrategy.RANDOM_STRATEGY);
        postEventType(eventType).andExpect(status().isCreated());

        final EventType updatedEventType = EventTypeTestBuilder.builder()
                .name(eventType.getName())
                .partitionStrategy(PartitionStrategy.USER_DEFINED_STRATEGY)
                .createdAt(eventType.getCreatedAt())
                .build();

        doReturn(eventType).when(eventTypeRepository).findByName(any());

        putEventType(updatedEventType, eventType.getName()).andExpect(
                header().string("Warning","299 nakadi \"I am warning you\""));
    }

    @Test
    public void whenPUTwithPartitionStrategyChangeFromRandomToHashThenOK() throws Exception {
        final EventType eventType = EventTypeTestBuilder.builder()
                .partitionStrategy(PartitionStrategy.RANDOM_STRATEGY)
                .build();

        final EventType randomEventType = EventTypeTestBuilder.builder()
                .name(eventType.getName())
                .partitionStrategy(PartitionStrategy.HASH_STRATEGY)
                .partitionKeyFields(Collections.singletonList("foo"))
                .createdAt(eventType.getCreatedAt())
                .build();

        doReturn(eventType).when(eventTypeRepository).findByName(any());

        putEventType(randomEventType, eventType.getName())
                .andExpect(status().isOk());
    }

    @Test
    public void whenPUTwithPartitionStrategyChangeFromRandomToHashAndIncorrectKeyThen422() throws Exception {
        final EventType eventType = EventTypeTestBuilder.builder()
                .partitionStrategy(PartitionStrategy.RANDOM_STRATEGY)
                .partitionKeyFields(Collections.singletonList("blabla"))
                .build();

        final EventType randomEventType = EventTypeTestBuilder.builder()
                .name(eventType.getName())
                .partitionStrategy(PartitionStrategy.HASH_STRATEGY)
                .createdAt(eventType.getCreatedAt())
                .build();

        doReturn(eventType).when(eventTypeRepository).findByName(any());

        putEventType(randomEventType, eventType.getName())
                .andExpect(status().isUnprocessableEntity());
    }

    @Test
    public void whenPUTwithPartitionStrategyChangeFromRandomToHashAndEmptyKeyThen422() throws Exception {
        final EventType eventType = EventTypeTestBuilder.builder()
                .partitionStrategy(PartitionStrategy.RANDOM_STRATEGY)
                .build();

        final EventType randomEventType = EventTypeTestBuilder.builder()
                .name(eventType.getName())
                .partitionStrategy(PartitionStrategy.HASH_STRATEGY)
                .partitionKeyFields(Collections.emptyList())
                .createdAt(eventType.getCreatedAt())
                .build();

        doReturn(eventType).when(eventTypeRepository).findByName(any());

        putEventType(randomEventType, eventType.getName())
                .andExpect(status().isUnprocessableEntity());
    }

    @Test
    public void whenPUTwithPartitionStrategyChangeFromUserDefinedToRandomThen422() throws Exception {
        final EventType eventType = EventTypeTestBuilder.builder()
                .partitionStrategy(PartitionStrategy.USER_DEFINED_STRATEGY)
                .build();

        final EventType randomEventType = EventTypeTestBuilder.builder()
                .name(eventType.getName())
                .partitionStrategy(PartitionStrategy.RANDOM_STRATEGY)
                .createdAt(eventType.getCreatedAt())
                .build();

        doReturn(eventType).when(eventTypeRepository).findByName(any());

        putEventType(randomEventType, eventType.getName())
                .andExpect(status().isUnprocessableEntity())
                .andExpect(content().contentType("application/problem+json"));
    }

    private void postETAndExpect422WithProblem(final EventType eventType, final Problem expectedProblem)
            throws Exception {
        expect422WithProblem(postEventType(eventType), expectedProblem);
    }

    private void postETAndExpect422WithProblem(final String eventType, final Problem expectedProblem)
            throws Exception {
        expect422WithProblem(postEventType(eventType), expectedProblem);
    }

    private void expect422WithProblem(final ResultActions resultActions, final Problem expectedProblem)
            throws Exception {
        resultActions
                .andExpect(status().isUnprocessableEntity())
                .andExpect(content().contentType("application/problem+json"))
                .andExpect(content().string(matchesProblem(expectedProblem)));
    }

    @Test
    public void whenPostWithEmptyAuthorizationListThen422() throws Exception {
        final EventType eventType = buildDefaultEventType();
        eventType.setAuthorization(new ResourceAuthorization(
                ImmutableList.of(), ImmutableList.of(), ImmutableList.of()));

        postEventType(eventType)
                .andExpect(status().isUnprocessableEntity())
                .andExpect(content().contentType("application/problem+json"))
                .andExpect(content().string(
                        containsString("Field \\\"authorization.admins\\\" must contain at least one attribute")))
                .andExpect(content().string(
                        containsString("Field \\\"authorization.readers\\\" must contain at least one attribute")))
                .andExpect(content().string(
                        containsString("Field \\\"authorization.writers\\\" must contain at least one attribute")));
    }

    @Test
    public void whenPostWithNullAuthorizationListThen422() throws Exception {
        final EventType eventType = buildDefaultEventType();
        eventType.setAuthorization(new ResourceAuthorization(null, null, null));

        postEventType(eventType)
                .andExpect(status().isUnprocessableEntity())
                .andExpect(content().contentType("application/problem+json"))
                .andExpect(content().string(
                        containsString("Field \\\"authorization.admins\\\" may not be null")))
                .andExpect(content().string(
                        containsString("Field \\\"authorization.readers\\\" may not be null")))
                .andExpect(content().string(
                        containsString("Field \\\"authorization.writers\\\" may not be null")));
    }

    @Test
    public void whenPostAndAuthorizationInvalidThen422() throws Exception {
        final EventType eventType = buildDefaultEventType();

        eventType.setAuthorization(new ResourceAuthorization(
                ImmutableList.of(new ResourceAuthorizationAttribute("type1", "value1")),
                ImmutableList.of(new ResourceAuthorizationAttribute("type2", "value2")),
                ImmutableList.of(new ResourceAuthorizationAttribute("type3", "value3"))));

        doThrow(new UnableProcessException("dummy")).when(authorizationValidator).validateAuthorization(any());

        postETAndExpect422WithProblem(eventType, Problem.valueOf(MoreStatus.UNPROCESSABLE_ENTITY, "dummy"));
    }

    @Test
    public void whenPostWithNullAuthAttributesFieldsThen422() throws Exception {
        final EventType eventType = buildDefaultEventType();

        eventType.setAuthorization(new ResourceAuthorization(
                ImmutableList.of(new ResourceAuthorizationAttribute("type1", "value1")),
                ImmutableList.of(new ResourceAuthorizationAttribute(null, "value2")),
                ImmutableList.of(new ResourceAuthorizationAttribute("type3", null))));

        postEventType(eventType)
                .andExpect(status().isUnprocessableEntity())
                .andExpect(content().contentType("application/problem+json"))
                .andExpect(content().string(
                        containsString("Field \\\"authorization.readers[0].data_type\\\" may not be null")))
                .andExpect(content().string(
                        containsString("Field \\\"authorization.writers[0].value\\\" may not be null")));
    }

    @Test
    public void whenPostWithValidAuthorizationThenCreated() throws Exception {
        final EventType eventType = buildDefaultEventType();

        eventType.setAuthorization(new ResourceAuthorization(
                ImmutableList.of(new ResourceAuthorizationAttribute("type1", "value1")),
                ImmutableList.of(new ResourceAuthorizationAttribute("type2", "value2")),
                ImmutableList.of(new ResourceAuthorizationAttribute("type3", "value3"))));

        doReturn(eventType).when(eventTypeRepository).saveEventType(any(EventType.class));
        when(topicRepository.createTopic(anyInt(), any())).thenReturn(randomUUID.toString());

        postEventType(eventType).andExpect(status().isCreated());
    }

    @Test
    public void whenPUTAdmin200() throws Exception {
        final EventType eventType = buildDefaultEventType();

        doReturn(eventType).when(eventTypeRepository).findByName(any());

        doReturn(SecuritySettings.AuthMode.BASIC).when(settings).getAuthMode();

        putEventType(eventType, eventType.getName(), "nakadi")
                .andExpect(status().isOk());
    }

    @Test
    public void whenPOSTBusinessEventTypeMetadataThen422() throws Exception {
        final EventType eventType = buildDefaultEventType();
        eventType.getSchema().setSchema(
                "{\"type\": \"object\", \"properties\": {\"metadata\": {\"type\": \"object\"} }}");
        eventType.setCategory(BUSINESS);

        final Problem expectedProblem = createInvalidEventTypeExceptionProblem("\"metadata\" property is reserved");

        postETAndExpect422WithProblem(eventType, expectedProblem);
    }

    @Test
    public void whenPOSTInvalidSchemaThen422() throws Exception {
        final EventType eventType = buildDefaultEventType();
        eventType.getSchema().setSchema(
                "{\"not\": {\"type\": \"object\"} }");
        eventType.setCategory(BUSINESS);

        final Problem expectedProblem = createInvalidEventTypeExceptionProblem("Invalid schema: Invalid schema found " +
                "in [#]: extraneous key [not] is not permitted");

        postETAndExpect422WithProblem(eventType, expectedProblem);
    }

    @Test
    public void whenPostDuplicatedEventTypeReturn409() throws Exception {
        final Problem expectedProblem = Problem.valueOf(Response.Status.CONFLICT, "some-name");

        doThrow(new DuplicatedEventTypeNameException("some-name")).when(eventTypeRepository).saveEventType(any(
                EventTypeBase.class));

        postEventType(buildDefaultEventType()).andExpect(status().isConflict())
                .andExpect(content().contentType("application/problem+json")).andExpect(
                content().string(matchesProblem(expectedProblem)));
    }

    @Test
    public void whenDeleteEventTypeThenOk() throws Exception {

        final EventType eventType = buildDefaultEventType();

        doReturn(eventType).when(eventTypeRepository).findByName(eventType.getName());
        doReturn(Optional.of(eventType)).when(eventTypeRepository).findByNameO(eventType.getName());
        doNothing().when(eventTypeRepository).removeEventType(eventType.getName());

        final Multimap<TopicRepository, String> topicsToDelete = ArrayListMultimap.create();
        topicsToDelete.put(topicRepository, "topic");
        doReturn(topicsToDelete).when(timelineService).deleteAllTimelinesForEventType(eventType.getName());

        deleteEventType(eventType.getName()).andExpect(status().isOk()).andExpect(content().string(""));

        verify(eventTypeRepository, times(1)).removeEventType(eventType.getName());
        verify(timelineService, times(1)).deleteAllTimelinesForEventType(eventType.getName());
    }

    @Test
    public void whenDeleteEventTypeNotAdminAndDeletionDeactivatedThenForbidden() throws Exception {
        final EventType eventType = buildDefaultEventType();

        postEventType(eventType);
        disableETDeletionFeature();

        deleteEventType(eventType.getName(), "somebody").andExpect(status().isForbidden());
    }

    @Test
    public void whenDeleteEventTypeAdminAndDeletionDeactivatedThen200() throws Exception {

        final EventType eventType = buildDefaultEventType();
        when(adminService.isAdmin(any())).thenReturn(true);
        doReturn(Optional.of(eventType)).when(eventTypeRepository).findByNameO(eventType.getName());

        postEventType(eventType);
        disableETDeletionFeature();

        deleteEventType(eventType.getName(), "nakadi").andExpect(status().isOk()).andExpect(content().string(""));
    }

    @Test
    public void whenDeleteNoneExistingEventTypeThen404() throws Exception {

        final String eventTypeName = randomValidEventTypeName();
        doReturn(Optional.empty()).when(eventTypeRepository).findByNameO(eventTypeName);

        deleteEventType(eventTypeName).andExpect(status().isNotFound())
                .andExpect(content().contentType("application/problem+json"));
    }

    @Test
    public void whenDeleteEventTypeThatHasSubscriptionsThenConflict() throws Exception {
        final EventType eventType = buildDefaultEventType();
        when(eventTypeRepository.findByNameO(eventType.getName())).thenReturn(Optional.of(eventType));
        when(subscriptionRepository
                .listSubscriptions(eq(ImmutableSet.of(eventType.getName())), eq(Optional.empty()), anyInt(), anyInt()))
                .thenReturn(ImmutableList.of(mock(Subscription.class)));

        final Problem expectedProblem = Problem.valueOf(Response.Status.CONFLICT,
                "Can't remove event type " + eventType.getName() + ", as it has subscriptions");

        deleteEventType(eventType.getName())
                .andExpect(status().isConflict())
                .andExpect(content().contentType("application/problem+json"))
                .andExpect(content().string(matchesProblem(expectedProblem)));
    }

    @Test
    public void whenCreateEventTypeWithWrongPartitionKeyFieldsThen422() throws Exception {

        final EventType eventType = EventTypeTestBuilder.builder()
                .partitionKeyFields(Collections.singletonList("blabla")).build();

        doReturn(eventType).when(eventTypeRepository).findByName(eventType.getName());

        postEventType(eventType).andExpect(status().isUnprocessableEntity())
                .andExpect(content().contentType("application/problem+json"));
    }

    @Test
    public void whenCreateEventTypeWithUnknownApplicationThen422() throws Exception {

        doReturn(false).when(applicationService).exists(any());

        final EventType eventType = EventTypeTestBuilder.builder()
                .partitionKeyFields(Collections.singletonList("blabla")).build();

        doReturn(eventType).when(eventTypeRepository).findByName(eventType.getName());

        postEventType(eventType).andExpect(status().isUnprocessableEntity())
                .andExpect(content().contentType("application/problem+json"));
    }

    @Test
    public void whenPUTEventTypeWithWrongPartitionKeyFieldsThen422() throws Exception {

        final EventType eventType = EventTypeTestBuilder.builder()
                .partitionKeyFields(Collections.singletonList("blabla")).build();

        doReturn(eventType).when(eventTypeRepository).findByName(eventType.getName());

        putEventType(eventType, eventType.getName()).andExpect(status().isUnprocessableEntity())
                .andExpect(content().contentType("application/problem+json"));
    }

    @Test
    public void whenPUTEventTypeWithWrongPartitionKeyToBusinessCategoryFieldsThen422() throws Exception {

        final EventType eventType = EventTypeTestBuilder.builder()
                .partitionKeyFields(Collections.singletonList("blabla"))
                .category(BUSINESS)
                .build();

        doReturn(eventType).when(eventTypeRepository).findByName(eventType.getName());

        putEventType(eventType, eventType.getName()).andExpect(status().isUnprocessableEntity())
                .andExpect(content().contentType("application/problem+json"));
    }

    @Test
    public void whenDeleteEventTypeAndNakadiExceptionThen500() throws Exception {

        final String eventTypeName = randomValidEventTypeName();
        final Problem expectedProblem = Problem.valueOf(Response.Status.INTERNAL_SERVER_ERROR,
                "Failed to delete event type " + eventTypeName);

        doThrow(new InternalNakadiException("dummy message"))
                .when(eventTypeRepository).removeEventType(eventTypeName);
        doReturn(Optional.of(EventTypeTestBuilder.builder().name(eventTypeName).build()))
                .when(eventTypeRepository).findByNameO(eventTypeName);

        deleteEventType(eventTypeName).andExpect(status().isInternalServerError())
                .andExpect(content().contentType("application/problem+json")).andExpect(content()
                .string(matchesProblem(expectedProblem)));
    }

    @Test
    public void whenPersistencyErrorThen500() throws Exception {
        final Problem expectedProblem = Problem.valueOf(Response.Status.INTERNAL_SERVER_ERROR);

        doThrow(InternalNakadiException.class).when(eventTypeRepository).saveEventType(any(EventType.class));

        postEventType(buildDefaultEventType()).andExpect(status().isInternalServerError())
                .andExpect(content().contentType("application/problem+json")).andExpect(
                content().string(matchesProblem(expectedProblem)));
    }

    @Test
    public void whenCreateSuccessfullyThen201() throws Exception {
        final EventType et = buildDefaultEventType();
        final Timeline timeline = buildTimelineWithTopic("topic1");
        when(timelineService.createDefaultTimeline(anyString(), anyInt(), anyLong())).thenReturn(timeline);
        doReturn(et).when(eventTypeRepository).saveEventType(any(EventType.class));

        postEventType(et).andExpect(status().isCreated()).andExpect(content().string(""));

        verify(eventTypeRepository, times(1)).saveEventType(any(EventType.class));
        verify(timelineService, times(1)).createDefaultTimeline(anyString(), anyInt(), anyLong());
    }

    @Test
    public void whenTimelineCreationFailsRemoveEventTypeFromRepositoryAnd500() throws Exception {

        final EventType et = buildDefaultEventType();
        doThrow(TopicCreationException.class).when(timelineService)
                .createDefaultTimeline(anyString(), anyInt(), anyLong());
        final Problem expectedProblem = Problem.valueOf(SERVICE_UNAVAILABLE);

        postEventType(et).andExpect(status().isServiceUnavailable())
                .andExpect(content().contentType("application/problem+json")).andExpect(content().string(
                matchesProblem(expectedProblem)));

        verify(eventTypeRepository, times(1)).saveEventType(any(EventType.class));
        verify(timelineService, times(1)).createDefaultTimeline(anyString(), anyInt(), anyLong());
        verify(eventTypeRepository, times(1)).removeEventType(et.getName());
    }

    @Test
    public void whenPUTInvalidEventTypeThen422() throws Exception {
        final EventType invalidEventType = buildDefaultEventType();
        final JSONObject jsonObject = new JSONObject(TestUtils.OBJECT_MAPPER.writeValueAsString(invalidEventType));

        jsonObject.remove("category");

        final Problem expectedProblem = invalidProblem("category", "may not be null");

        putEventType(jsonObject.toString(), invalidEventType.getName()).andExpect(status().isUnprocessableEntity())
                .andExpect(content().contentType(
                        "application/problem+json")).andExpect(
                content().string(
                        matchesProblem(expectedProblem)));
    }

    @Test
    public void whenPUTDifferentEventTypeNameThen422() throws Exception {
        final EventType eventType = buildDefaultEventType();
        final String eventTypeName = eventType.getName();
        eventType.setName("event-name-different");

        final Problem expectedProblem = createInvalidEventTypeExceptionProblem("path does not match resource name");

        doReturn(eventType).when(eventTypeRepository).findByName(eventTypeName);

        putEventType(eventType, eventTypeName).andExpect(status().isUnprocessableEntity())
                .andExpect(content().contentType("application/problem+json")).andExpect(
                content().string(matchesProblem(expectedProblem)));
    }

    @Test
    public void whenPUTNotExistingEventTypeThen404() throws Exception {
        final EventType eventType = buildDefaultEventType();

        final Problem expectedProblem = Problem.valueOf(NOT_FOUND);

        doThrow(NoSuchEventTypeException.class).when(eventTypeRepository).findByName(eventType.getName());

        putEventType(eventType, eventType.getName()).andExpect(status().isNotFound())
                .andExpect(content().contentType("application/problem+json"))
                .andExpect(content().string(matchesProblem(expectedProblem)));
    }

    @Test
    public void whenPUTRepoNakadiExceptionThen422() throws Exception {
        final EventType eventType = buildDefaultEventType();

        final Problem expectedProblem = Problem.valueOf(MoreStatus.UNPROCESSABLE_ENTITY);

        doThrow(UnprocessableEntityException.class).when(eventTypeRepository).findByName(eventType.getName());

        putEventType(eventType, eventType.getName()).andExpect(status().isUnprocessableEntity())
                .andExpect(content().contentType("application/problem+json"))
                .andExpect(content().string(matchesProblem(expectedProblem)));
    }

    @Test
    public void canExposeASingleEventType() throws Exception {
        final EventType expectedEventType = buildDefaultEventType();

        when(eventTypeRepository.findByName(expectedEventType.getName())).thenReturn(expectedEventType);

        final MockHttpServletRequestBuilder requestBuilder = get("/event-types/" + expectedEventType.getName()).accept(
                APPLICATION_JSON);

        mockMvc.perform(requestBuilder).andExpect(status().is(200))
                .andExpect(content().contentTypeCompatibleWith(APPLICATION_JSON)).andExpect(content().json(
                TestUtils.OBJECT_MAPPER.writeValueAsString(expectedEventType)));

    }

    @Test
    public void askingForANonExistingEventTypeResultsIn404() throws Exception {
        final String eventTypeName = randomValidEventTypeName();
        when(eventTypeRepository.findByName(anyString())).thenThrow(new NoSuchEventTypeException(
                String.format("EventType '%s' does not exist.", eventTypeName)));

        final MockHttpServletRequestBuilder requestBuilder = get("/event-types/" + eventTypeName).accept(
                APPLICATION_JSON);

        final ThrowableProblem expectedProblem = Problem.valueOf(NOT_FOUND,
                "EventType '" + eventTypeName + "' does not exist.");

        mockMvc.perform(requestBuilder).andExpect(status().is(404))
                .andExpect(content().contentTypeCompatibleWith("application/problem+json")).andExpect(content().string(
                matchesProblem(expectedProblem)));

    }

    @Test
    public void whenEventTypeSchemaJsonIsMalformedThen422() throws Exception {
        final EventType eventType = buildDefaultEventType();
        eventType.getSchema().setSchema("invalid-json");

        final Problem expectedProblem =
<<<<<<< HEAD
                new InvalidEventTypeException(
                        "schema must be a valid json: Unexpected symbol i at pos 1").asProblem();
=======
                createInvalidEventTypeExceptionProblem("schema must be a valid json: Unexpected token 'invalid' " +
                        "on line 1, char 1");
>>>>>>> 9d116a27

        postETAndExpect422WithProblem(eventType, expectedProblem);
    }

    @Test
    public void invalidEventTypeSchemaJsonSchemaThen422() throws Exception {
        final EventType eventType = buildDefaultEventType();

        final String jsonSchemaString = Resources.toString(Resources.getResource("sample-invalid-json-schema.json"),
                Charsets.UTF_8);
        eventType.getSchema().setSchema(jsonSchemaString);

        final Problem expectedProblem = createInvalidEventTypeExceptionProblem("schema must be a valid json-schema");

        postETAndExpect422WithProblem(eventType, expectedProblem);
    }

    @Test
    public void whenPOSTWithInvalidEnrichmentStrategyThen422() throws Exception {
        final EventType eventType = buildDefaultEventType();

        doThrow(InvalidEventTypeException.class)
                .when(enrichment)
                .validate(any());

        postEventType(eventType)
                .andExpect(status().isUnprocessableEntity())
                .andExpect(content().contentType("application/problem+json"));
    }

    @Test
    public void whenPUTWithInvalidEnrichmentStrategyThen422() throws Exception {
        final EventTypeTestBuilder builder = EventTypeTestBuilder.builder();
        builder.enrichmentStrategies(Lists.newArrayList(EnrichmentStrategyDescriptor.METADATA_ENRICHMENT));

        final EventType original = builder.build();

        builder.enrichmentStrategies(new ArrayList<>());
        final EventType update = builder.build();

        doReturn(original).when(eventTypeRepository).findByName(any());

        putEventType(update, update.getName())
                .andExpect(status().isUnprocessableEntity())
                .andExpect(content().contentType("application/problem+json"));
    }

    @Test
    public void whenPostOptionsRetentionTimeExist() throws Exception {
        final EventType defaultEventType = buildDefaultEventType();
        defaultEventType.getOptions().setRetentionTime(TOPIC_RETENTION_TIME_MS);

        postEventType(defaultEventType).andExpect(status().is2xxSuccessful());

        final ArgumentCaptor<EventTypeBase> eventTypeCaptor = ArgumentCaptor.forClass(EventTypeBase.class);
        verify(eventTypeRepository, times(1)).saveEventType(eventTypeCaptor.capture());
        assertEquals(TOPIC_RETENTION_TIME_MS,
                eventTypeCaptor.getValue().getOptions().getRetentionTime().longValue());
    }

    @Test
    public void whenPostOptionsRetentionTimeDoesNotExist() throws Exception {
        final EventType defaultEventType = buildDefaultEventType();

        postEventType(defaultEventType).andExpect(status().is2xxSuccessful());

        final ArgumentCaptor<EventTypeBase> eventTypeCaptor = ArgumentCaptor.forClass(EventTypeBase.class);
        verify(eventTypeRepository, times(1)).saveEventType(eventTypeCaptor.capture());
        assertEquals(TOPIC_RETENTION_TIME_MS,
                eventTypeCaptor.getValue().getOptions().getRetentionTime().longValue());
    }

    @Test
    public void whenGetOptionsRetentionTimeExist() throws Exception {
        final EventType defaultEventType = buildDefaultEventType();
        defaultEventType.getOptions().setRetentionTime(TOPIC_RETENTION_TIME_MS);
        final String eventTypeName = defaultEventType.getName();

        doReturn(defaultEventType).when(eventTypeRepository).findByName(eventTypeName);

        getEventType(eventTypeName)
                .andExpect(status().is2xxSuccessful())
                .andExpect(content().string(new StringContains("\"options\":{\"retention_time\":172800000}")));
    }

    @Test
    public void whenPostOptionsRetentionTimeBiggerThanMax() throws Exception {
        final EventType defaultEventType = buildDefaultEventType();
        defaultEventType.getOptions().setRetentionTime(345600001L);

        postEventType(defaultEventType)
                .andExpect(status().is4xxClientError())
                .andExpect(content().string(new StringContains(
                        "Field \\\"options.retention_time\\\" can not be more than 345600000")));
    }

    @Test
    public void whenPostOptionsRetentionTimeSmallerThanMin() throws Exception {
        final EventType defaultEventType = buildDefaultEventType();
        defaultEventType.getOptions().setRetentionTime(86399999L);

        postEventType(defaultEventType)
                .andExpect(status().is4xxClientError())
                .andExpect(content().string(new StringContains(
                        "Field \\\"options.retention_time\\\" can not be less than 86400000")));
    }

    @Test
    public void whenPostNullOptions201() throws Exception {
        final EventType eventType = buildDefaultEventType();
        eventType.setOptions(null);

        postEventType(eventType)
                .andExpect(status().isCreated());

        final ArgumentCaptor<EventTypeBase> argument = ArgumentCaptor.forClass(EventTypeBase.class);
        verify(eventTypeRepository).saveEventType(argument.capture());
        assertEquals(TOPIC_RETENTION_TIME_MS, argument.getValue().getOptions().getRetentionTime().longValue());
    }

    @Test
    public void whenPostNullRetentionTime201() throws Exception {
        final EventType eventType = buildDefaultEventType();
        eventType.getOptions().setRetentionTime(null);

        postEventType(eventType)
                .andExpect(status().isCreated());

        final ArgumentCaptor<EventTypeBase> argument = ArgumentCaptor.forClass(EventTypeBase.class);
        verify(eventTypeRepository).saveEventType(argument.capture());
        assertEquals(TOPIC_RETENTION_TIME_MS, argument.getValue().getOptions().getRetentionTime().longValue());
    }

    @Test
    public void whenUpdateEventTypeAndTimelineWaitTimeoutThen503() throws Exception {
        when(timelineSync.workWithEventType(any(), anyLong())).thenThrow(new TimeoutException());
        final EventType eventType = buildDefaultEventType();

        final Problem expectedProblem = Problem.valueOf(SERVICE_UNAVAILABLE,
                "Event type is currently in maintenance, please repeat request");

        putEventType(eventType, eventType.getName(), "nakadi")
                .andExpect(status().isServiceUnavailable())
                .andExpect(content().string(matchesProblem(expectedProblem)));
    }

    @Test
    public void whenDeleteEventTypeAndTimelineWaitTimeoutThen503() throws Exception {
        when(timelineSync.workWithEventType(any(), anyLong())).thenThrow(new TimeoutException());
        final EventType eventType = buildDefaultEventType();

        final Problem expectedProblem = Problem.valueOf(SERVICE_UNAVAILABLE,
                "Event type " + eventType.getName() + " is currently in maintenance, please repeat request");

        deleteEventType(eventType.getName())
                .andExpect(status().isServiceUnavailable())
                .andExpect(content().string(matchesProblem(expectedProblem)));
    }

    @Test
    public void whenUpdateRetentionTimeAndKafkaFails() throws Exception {
        final EventType eventType = EventTypeTestBuilder.builder().build();
        final EventTypeOptions eventTypeOptions = new EventTypeOptions();
        eventTypeOptions.setRetentionTime(172800000L);
        eventType.setOptions(eventTypeOptions);
        doReturn(eventType).when(eventTypeRepository).findByName(eventType.getName());
        doThrow(TopicConfigException.class).when(topicRepository).setRetentionTime(anyString(), anyLong());
        when(timelineService.getActiveTimelinesOrdered(any()))
                .thenReturn(Collections.singletonList(
                        Timeline.createTimeline(eventType.getName(), 0, null, "topic", new Date())));

        final EventType eventType2 = EventTypeTestBuilder.builder().name(eventType.getName()).build();
        final EventTypeOptions eventTypeOptions2 = new EventTypeOptions();
        eventTypeOptions2.setRetentionTime(172800001L);
        eventType2.setOptions(eventTypeOptions2);

        putEventType(eventType2, eventType2.getName(), "nakadi")
                .andExpect(status().isInternalServerError());
        verify(topicRepository, times(2)).setRetentionTime(anyString(), anyLong());
        verify(eventTypeRepository, times(0)).update(any());
    }

    @Test
    public void whenUpdateRetentionTimeAndDbFails() throws Exception {
        final EventType eventType = EventTypeTestBuilder.builder().build();
        final EventTypeOptions eventTypeOptions = new EventTypeOptions();
        eventTypeOptions.setRetentionTime(172800000L);
        eventType.setOptions(eventTypeOptions);
        doReturn(eventType).when(eventTypeRepository).findByName(eventType.getName());
        doThrow(InternalNakadiException.class).when(eventTypeRepository).update(any());
        when(timelineService.getActiveTimelinesOrdered(any()))
                .thenReturn(Collections.singletonList(
                        Timeline.createTimeline(eventType.getName(), 0, null, "topic", new Date())));

        final EventType eventType2 = EventTypeTestBuilder.builder().name(eventType.getName()).build();
        final EventTypeOptions eventTypeOptions2 = new EventTypeOptions();
        eventTypeOptions2.setRetentionTime(172800001L);
        eventType2.setOptions(eventTypeOptions2);

        putEventType(eventType2, eventType2.getName(), "nakadi")
                .andExpect(status().isInternalServerError());
        verify(topicRepository, times(2)).setRetentionTime(anyString(), anyLong());
        verify(eventTypeRepository).update(any());
    }

}<|MERGE_RESOLUTION|>--- conflicted
+++ resolved
@@ -731,13 +731,7 @@
         eventType.getSchema().setSchema("invalid-json");
 
         final Problem expectedProblem =
-<<<<<<< HEAD
-                new InvalidEventTypeException(
-                        "schema must be a valid json: Unexpected symbol i at pos 1").asProblem();
-=======
-                createInvalidEventTypeExceptionProblem("schema must be a valid json: Unexpected token 'invalid' " +
-                        "on line 1, char 1");
->>>>>>> 9d116a27
+                createInvalidEventTypeExceptionProblem("schema must be a valid json: Unexpected symbol i at pos 1");
 
         postETAndExpect422WithProblem(eventType, expectedProblem);
     }
