--- conflicted
+++ resolved
@@ -1,23 +1,5 @@
 package org.zalando.nakadi.controller;
 
-<<<<<<< HEAD
-=======
-import com.fasterxml.jackson.databind.ObjectMapper;
-import org.json.JSONObject;
-import org.junit.Before;
-import org.junit.Test;
-import org.springframework.http.converter.StringHttpMessageConverter;
-import org.springframework.http.converter.json.MappingJackson2HttpMessageConverter;
-import org.springframework.test.web.servlet.MockMvc;
-import org.zalando.nakadi.config.JsonConfig;
-import org.zalando.nakadi.config.SecuritySettings;
-import org.zalando.nakadi.domain.Storage;
-import org.zalando.nakadi.security.ClientResolver;
-import org.zalando.nakadi.service.Result;
-import org.zalando.nakadi.service.StorageService;
-import org.zalando.problem.Problem;
-
->>>>>>> 29d8360e
 import java.util.ArrayList;
 import java.util.List;
 import static javax.ws.rs.core.Response.Status.CONFLICT;
@@ -60,14 +42,8 @@
 
         doReturn("nakadi").when(securitySettings).getAdminClientId();
         mockMvc = standaloneSetup(controller)
-<<<<<<< HEAD
                 .setMessageConverters(new StringHttpMessageConverter(), TestUtils.JACKSON_2_HTTP_MESSAGE_CONVERTER)
-                .setCustomArgumentResolvers(new ClientResolver(securitySettings, featureToggleService))
-=======
-                .setMessageConverters(new StringHttpMessageConverter(),
-                        new MappingJackson2HttpMessageConverter(objectMapper))
                 .setCustomArgumentResolvers(new ClientResolver(securitySettings))
->>>>>>> 29d8360e
                 .build();
     }
 
