package org.zalando.nakadi.security;

import com.google.common.collect.ArrayListMultimap;
import com.google.common.collect.ImmutableList;
import com.google.common.collect.ImmutableSet;
import com.google.common.collect.Multimap;
import org.zalando.nakadi.Application;
import org.zalando.nakadi.config.SecuritySettings;
import org.zalando.nakadi.metrics.EventTypeMetricRegistry;
import org.zalando.nakadi.repository.EventTypeRepository;
import org.zalando.nakadi.repository.db.EventTypeCache;
import org.zalando.nakadi.repository.db.EventTypeDbRepository;
import org.zalando.nakadi.repository.db.SubscriptionDbRepository;
import org.zalando.nakadi.repository.kafka.KafkaLocationManager;
import org.zalando.nakadi.repository.kafka.KafkaTopicRepository;
import org.zalando.nakadi.repository.zookeeper.ZooKeeperHolder;
import org.zalando.nakadi.service.CursorsService;
import org.zalando.nakadi.service.EventPublisher;
import org.zalando.nakadi.service.EventStreamFactory;
import org.zalando.nakadi.service.EventTypeService;
import org.zalando.nakadi.util.FeatureToggleService;
import org.zalando.nakadi.util.UUIDGenerator;
import org.junit.Before;
import org.junit.Test;
import org.junit.runner.RunWith;
import org.springframework.beans.factory.annotation.Autowired;
import org.springframework.beans.factory.annotation.Value;
import org.springframework.boot.test.SpringApplicationConfiguration;
import org.springframework.boot.test.WebIntegrationTest;
import org.springframework.context.annotation.Bean;
import org.springframework.context.annotation.Configuration;
import org.springframework.security.authentication.UsernamePasswordAuthenticationToken;
import org.springframework.security.core.authority.AuthorityUtils;
import org.springframework.security.oauth2.provider.OAuth2Authentication;
import org.springframework.security.oauth2.provider.OAuth2Request;
import org.springframework.security.oauth2.provider.token.ResourceServerTokenServices;
import org.springframework.test.annotation.DirtiesContext;
import org.springframework.test.context.ActiveProfiles;
import org.springframework.test.context.junit4.SpringJUnit4ClassRunner;
import org.springframework.test.web.servlet.MockMvc;
import org.springframework.test.web.servlet.ResultMatcher;
import org.springframework.test.web.servlet.setup.MockMvcBuilders;
import org.springframework.web.context.WebApplicationContext;

import javax.annotation.PostConstruct;
import javax.servlet.Filter;
import java.util.List;
import java.util.Set;

import static org.zalando.nakadi.utils.TestUtils.randomUUID;
import static org.hamcrest.Matchers.isOneOf;
import static org.hamcrest.Matchers.not;
import static org.mockito.Matchers.any;
import static org.mockito.Mockito.doReturn;
import static org.mockito.Mockito.mock;
import static org.mockito.Mockito.when;
import static org.springframework.http.HttpMethod.DELETE;
import static org.springframework.http.HttpMethod.GET;
import static org.springframework.http.HttpMethod.POST;
import static org.springframework.http.HttpMethod.PUT;
import static org.springframework.http.HttpStatus.FORBIDDEN;
import static org.springframework.http.HttpStatus.UNAUTHORIZED;
import static org.springframework.test.annotation.DirtiesContext.ClassMode.AFTER_CLASS;
import static org.springframework.test.web.servlet.result.MockMvcResultMatchers.status;

@RunWith(SpringJUnit4ClassRunner.class)
@SpringApplicationConfiguration(Application.class)
@WebIntegrationTest(randomPort = true)
@DirtiesContext(classMode = AFTER_CLASS)
@ActiveProfiles("test")
public abstract class AuthenticationTest {

    @Configuration
    public static class Config {

        @Value("${nakadi.oauth2.scopes.uid}")
        protected String uidScope;

        @Value("${nakadi.oauth2.scopes.nakadiAdmin}")
        protected String nakadiAdminScope;

        @Value("${nakadi.oauth2.scopes.eventTypeWrite}")
        protected String eventTypeWriteScope;

        @Value("${nakadi.oauth2.scopes.eventStreamRead}")
        protected String eventStreamReadScope;

        @Value("${nakadi.oauth2.scopes.eventStreamWrite}")
        protected String eventStreamWriteScope;

        private final Multimap<String, String> scopesForTokens = ArrayListMultimap.create();

        @PostConstruct
        public void mockTokensScopes() {
            scopesForTokens.put(TOKEN_WITH_UID_SCOPE, uidScope);
            scopesForTokens.put(TOKEN_WITH_NAKADI_ADMIN_SCOPE, nakadiAdminScope);
            scopesForTokens.put(TOKEN_WITH_EVENT_TYPE_WRITE_SCOPE, eventTypeWriteScope);
            scopesForTokens.put(TOKEN_WITH_EVENT_STREAM_READ_SCOPE, eventStreamReadScope);
            scopesForTokens.put(TOKEN_WITH_EVENT_STREAM_WRITE_SCOPE, eventStreamWriteScope);
            scopesForTokens.put(TOKEN_WITH_RANDOM_SCOPE, randomUUID());
        }

        @Bean
        public ResourceServerTokenServices mockResourceTokenServices() {
            final ResourceServerTokenServices tokenServices = mock(ResourceServerTokenServices.class);

            when(tokenServices.loadAuthentication(any())).thenAnswer(invocation -> {

                final UsernamePasswordAuthenticationToken user = new UsernamePasswordAuthenticationToken("user", "N/A",
                        AuthorityUtils.commaSeparatedStringToAuthorityList("ROLE_USER"));

                final String token = (String) invocation.getArguments()[0];
                final Set<String> scopes = ImmutableSet.copyOf(scopesForTokens.get(token));

                final OAuth2Request request = new OAuth2Request(null, null, null, true, scopes, null, null, null, null);
                return new OAuth2Authentication(request, user);
            });
            return tokenServices;
        }

        @Bean
        public EventTypeRepository mockDbRepository() {
            return mock(EventTypeDbRepository.class);
        }

        @Bean
        public SubscriptionDbRepository mockSubscriptionDbRepo() {
            return mock(SubscriptionDbRepository.class);
        }
        @Bean
        public EventTypeCache eventTypeCache() {
            return mock(EventTypeCache.class);
        }

        @Bean
        public UUIDGenerator uuidGenerator() {
            return new UUIDGenerator();
        }

        @Bean
        public FeatureToggleService featureToggleService() {
            final FeatureToggleService featureToggleService = mock(FeatureToggleService.class);
            when(featureToggleService.isFeatureEnabled(any())).thenReturn(true);
            return featureToggleService;
        }

        @Bean
        public ZooKeeperHolder mockZKHolder() {
            return mock(ZooKeeperHolder.class);
        }

        @Bean
        public EventTypeService eventTypeService() {
            return mock(EventTypeService.class);
        }

        @Bean
        public KafkaTopicRepository mockkafkaRepository() {
            return mock(KafkaTopicRepository.class);
        }

        @Bean
        public CursorsService cursorsCommitService() {
            return mock(CursorsService.class);
        }

        @Bean
        public EventPublisher eventPublisher() {
            return mock(EventPublisher.class);
        }

        @Bean
        public EventTypeMetricRegistry eventTypeMetricRegistry() {
            return mock(EventTypeMetricRegistry.class);
        }

        @Bean
        public EventStreamFactory eventStreamFactory() {
            return mock(EventStreamFactory.class);
        }

        @Bean
        public ClientResolver clientResolver() {
            return mock(ClientResolver.class);
        }

        @Bean
        public KafkaLocationManager kafkaLocationManager() {
            return mock(KafkaLocationManager.class);
        }

        @Bean
        public SecuritySettings securitySettings() {
            final SecuritySettings securitySettings = mock(SecuritySettings.class);
            doReturn(authMode).when(securitySettings).getAuthMode();
            return securitySettings;
        }

    }

    protected static final ResultMatcher STATUS_NOT_401_OR_403 = status().is(not(
                isOneOf(UNAUTHORIZED.value(), FORBIDDEN.value())));

    protected static final String TOKEN_WITH_UID_SCOPE = randomUUID();
    protected static final String TOKEN_WITH_NAKADI_ADMIN_SCOPE = randomUUID();
    protected static final String TOKEN_WITH_EVENT_TYPE_WRITE_SCOPE = randomUUID();
    protected static final String TOKEN_WITH_EVENT_STREAM_READ_SCOPE = randomUUID();
    protected static final String TOKEN_WITH_EVENT_STREAM_WRITE_SCOPE = randomUUID();
    protected static final String TOKEN_WITH_RANDOM_SCOPE = randomUUID();

    protected static SecuritySettings.AuthMode authMode;

    protected static final List<Endpoint> ENDPOINTS = ImmutableList.of(
            new Endpoint(POST, "/event-types", TOKEN_WITH_EVENT_TYPE_WRITE_SCOPE),
            new Endpoint(PUT, "/event-types/foo", TOKEN_WITH_EVENT_TYPE_WRITE_SCOPE),
            new Endpoint(DELETE, "/event-types/foo", TOKEN_WITH_NAKADI_ADMIN_SCOPE),
            new Endpoint(POST, "/event-types/foo/events", TOKEN_WITH_EVENT_STREAM_WRITE_SCOPE),
            new Endpoint(GET, "/event-types/foo/events", TOKEN_WITH_EVENT_STREAM_READ_SCOPE),
            new Endpoint(GET, "/event-types/foo/partitions", TOKEN_WITH_EVENT_STREAM_READ_SCOPE),
            new Endpoint(GET, "/event-types/foo/partitions/bar", TOKEN_WITH_EVENT_STREAM_READ_SCOPE),
            new Endpoint(GET, "/subscriptions/foo/events", TOKEN_WITH_EVENT_STREAM_READ_SCOPE),
            new Endpoint(POST, "/subscriptions", TOKEN_WITH_EVENT_STREAM_READ_SCOPE),
<<<<<<< HEAD
            new Endpoint(GET, "/subscriptions", TOKEN_WITH_EVENT_STREAM_READ_SCOPE),
            new Endpoint(PUT, "/subscriptions/foo/cursors", TOKEN_WITH_EVENT_STREAM_READ_SCOPE));
=======
            new Endpoint(PUT, "/subscriptions/foo/cursors", TOKEN_WITH_EVENT_STREAM_READ_SCOPE),
            new Endpoint(GET, "/subscriptions/foo/cursors", TOKEN_WITH_EVENT_STREAM_READ_SCOPE),
            new Endpoint(GET, "/subscriptions/foo", TOKEN_WITH_EVENT_STREAM_READ_SCOPE));
>>>>>>> 9f08cd5e

    protected static final List<Endpoint> ENDPOINTS_FOR_UID_SCOPE = ImmutableList.of(
            new Endpoint(GET, "/metrics", TOKEN_WITH_UID_SCOPE),
            new Endpoint(GET, "/registry/partition-strategies", TOKEN_WITH_UID_SCOPE),
            new Endpoint(GET, "/event-types", TOKEN_WITH_UID_SCOPE),
            new Endpoint(GET, "/event-types/foo", TOKEN_WITH_UID_SCOPE),
            new Endpoint(GET, "/version", TOKEN_WITH_UID_SCOPE));

    private static final List<Endpoint> ENDPOINTS_WITH_NO_SCOPE = ImmutableList.of(
            new Endpoint(GET, "/health"));


    @Autowired
    private WebApplicationContext applicationContext;

    @Autowired
    private Filter springSecurityFilterChain;

    protected MockMvc mockMvc;

    @Before
    public void setup() {
        mockMvc = MockMvcBuilders.webAppContextSetup(applicationContext).addFilters(springSecurityFilterChain).build();
    }

    @Test
    public void testPublicEndpoints() {
        ENDPOINTS_WITH_NO_SCOPE.forEach(this::checkOkResponse);
    }

    private void checkOkResponse(final Endpoint endpoint) {
        try {
            mockMvc.perform(endpoint.toRequestBuilder()).andExpect(status().isOk());
        } catch (final Exception e) {
            throw new AssertionError("Exception occurred while calling endpoint: " + endpoint, e);
        } catch (final AssertionError e) {
            throw new AssertionError("Assertion error on endpoint:" + endpoint, e);
        }
    }

}<|MERGE_RESOLUTION|>--- conflicted
+++ resolved
@@ -220,14 +220,10 @@
             new Endpoint(GET, "/event-types/foo/partitions/bar", TOKEN_WITH_EVENT_STREAM_READ_SCOPE),
             new Endpoint(GET, "/subscriptions/foo/events", TOKEN_WITH_EVENT_STREAM_READ_SCOPE),
             new Endpoint(POST, "/subscriptions", TOKEN_WITH_EVENT_STREAM_READ_SCOPE),
-<<<<<<< HEAD
             new Endpoint(GET, "/subscriptions", TOKEN_WITH_EVENT_STREAM_READ_SCOPE),
             new Endpoint(PUT, "/subscriptions/foo/cursors", TOKEN_WITH_EVENT_STREAM_READ_SCOPE));
-=======
-            new Endpoint(PUT, "/subscriptions/foo/cursors", TOKEN_WITH_EVENT_STREAM_READ_SCOPE),
             new Endpoint(GET, "/subscriptions/foo/cursors", TOKEN_WITH_EVENT_STREAM_READ_SCOPE),
             new Endpoint(GET, "/subscriptions/foo", TOKEN_WITH_EVENT_STREAM_READ_SCOPE));
->>>>>>> 9f08cd5e
 
     protected static final List<Endpoint> ENDPOINTS_FOR_UID_SCOPE = ImmutableList.of(
             new Endpoint(GET, "/metrics", TOKEN_WITH_UID_SCOPE),
