package org.zalando.nakadi.repository.kafka;

import com.google.common.collect.ImmutableList;
import com.google.common.collect.ImmutableMap;
import org.zalando.nakadi.config.NakadiSettings;
import org.zalando.nakadi.domain.BatchItem;
import org.zalando.nakadi.domain.Cursor;
import org.zalando.nakadi.domain.CursorError;
import org.zalando.nakadi.domain.EventPublishingStatus;
import org.zalando.nakadi.domain.EventTypeStatistics;
import org.zalando.nakadi.domain.Topic;
import org.zalando.nakadi.domain.TopicPartition;
import org.zalando.nakadi.exceptions.EventPublishingException;
import org.zalando.nakadi.exceptions.InvalidCursorException;
import org.zalando.nakadi.exceptions.NakadiException;
import org.zalando.nakadi.repository.zookeeper.ZooKeeperHolder;
import org.apache.curator.framework.CuratorFramework;
import org.apache.curator.framework.api.GetChildrenBuilder;
import org.apache.kafka.clients.consumer.Consumer;
import org.apache.kafka.clients.producer.BufferExhaustedException;
import org.apache.kafka.clients.producer.KafkaProducer;
import org.apache.kafka.clients.producer.ProducerRecord;
import org.apache.kafka.common.KafkaException;
import org.apache.kafka.common.PartitionInfo;
import org.json.JSONObject;
import org.junit.Test;
import org.mockito.ArgumentCaptor;
import org.mockito.Mockito;
import org.zalando.nakadi.repository.zookeeper.ZookeeperSettings;

import java.util.ArrayList;
import java.util.HashSet;
import java.util.List;
import java.util.Set;
import java.util.concurrent.Future;
import java.util.function.Function;

import static java.lang.String.valueOf;
import static java.util.Arrays.asList;
import static java.util.stream.Collectors.toList;
import static org.hamcrest.Matchers.containsInAnyOrder;
import static org.hamcrest.Matchers.equalTo;
import static org.hamcrest.Matchers.is;
import static org.junit.Assert.assertThat;
import static org.junit.Assert.fail;
import static org.mockito.Matchers.any;
import static org.mockito.Matchers.anyString;
import static org.mockito.Matchers.anyVararg;
import static org.mockito.Matchers.eq;
import static org.mockito.Mockito.doAnswer;
import static org.mockito.Mockito.mock;
import static org.mockito.Mockito.verify;
import static org.mockito.Mockito.when;
import static org.zalando.nakadi.repository.kafka.KafkaCursor.kafkaCursor;

public class KafkaTopicRepositoryTest {

    public static final String MY_TOPIC = "my-topic";
    public static final String ANOTHER_TOPIC = "another-topic";
    private final NakadiSettings nakadiSettings = mock(NakadiSettings.class);
    private final KafkaSettings kafkaSettings = mock(KafkaSettings.class);
    private final ZookeeperSettings zookeeperSettings = mock(ZookeeperSettings.class);

    @SuppressWarnings("unchecked")
    public static final ProducerRecord EXPECTED_PRODUCER_RECORD = new ProducerRecord(MY_TOPIC, 0, "0", "payload");

    private static final Set<PartitionState> PARTITIONS;

    static {
        PARTITIONS = new HashSet<>();

        PARTITIONS.add(new PartitionState(MY_TOPIC, 0, 40, 42));
        PARTITIONS.add(new PartitionState(MY_TOPIC, 1, 100, 200));
        PARTITIONS.add(new PartitionState(MY_TOPIC, 2, 0, 0));

        PARTITIONS.add(new PartitionState(ANOTHER_TOPIC, 1, 0, 100));
        PARTITIONS.add(new PartitionState(ANOTHER_TOPIC, 5, 12, 60));
        PARTITIONS.add(new PartitionState(ANOTHER_TOPIC, 9, 99, 222));
    }

    private ConsumerOffsetMode offsetMode = ConsumerOffsetMode.EARLIEST;
    private enum ConsumerOffsetMode {
        EARLIEST,
        LATEST
    }

    public static final List<Cursor> MY_TOPIC_VALID_CURSORS = asList(
            cursor("0", "39"), // the first one possible
            cursor("0", "40"), // something in the middle
            cursor("0", "41"), // the last one possible
            cursor("1", "150"), // something in the middle
            cursor("1", Cursor.BEFORE_OLDEST_OFFSET)); // consume from the very beginning

    public static final List<Cursor> ANOTHER_TOPIC_VALID_CURSORS = asList(cursor("1", "0"), cursor("1", "99"),
            cursor("5", "30"), cursor("9", "100"));

    private static final List<String> MY_TOPIC_VALID_PARTITIONS = ImmutableList.of("0", "1", "2");
    private static final List<String> MY_TOPIC_INVALID_PARTITIONS = ImmutableList.of("3", "-1", "abc");

    private static final Function<PartitionState, TopicPartition> PARTITION_STATE_TO_TOPIC_PARTITION = p -> {
        final TopicPartition topicPartition = new TopicPartition(p.topic, valueOf(p.partition));
        topicPartition.setOldestAvailableOffset(valueOf(p.earliestOffset));
        final String newestAvailable = p.latestOffset == 0 ? Cursor.BEFORE_OLDEST_OFFSET : valueOf(p.latestOffset - 1);
        topicPartition.setNewestAvailableOffset(newestAvailable);
        return topicPartition;
    };

    private final KafkaTopicRepository kafkaTopicRepository;
    private final KafkaProducer kafkaProducer;
    private final KafkaFactory kafkaFactory;

    public KafkaTopicRepositoryTest() {
        kafkaProducer = mock(KafkaProducer.class);
        when(kafkaProducer.partitionsFor(anyString())).then(
                invocation -> partitionsOfTopic((String) invocation.getArguments()[0])
        );

        kafkaFactory = createKafkaFactory();
        kafkaTopicRepository = createKafkaRepository(kafkaFactory);
    }


    @Test
    public void canListAllTopics() throws Exception {
        final List<Topic> allTopics = allTopics().stream().map(Topic::new).collect(toList());
        assertThat(kafkaTopicRepository.listTopics(), containsInAnyOrder(allTopics.toArray()));
    }

    @Test
    public void canDetermineIfTopicExists() throws NakadiException {
        assertThat(kafkaTopicRepository.topicExists(MY_TOPIC), is(true));
        assertThat(kafkaTopicRepository.topicExists(ANOTHER_TOPIC), is(true));

        assertThat(kafkaTopicRepository.topicExists("doesnt-exist"), is(false));
    }

    @Test
    public void canDetermineIfPartitionExists() throws NakadiException {
        for (final String validPartition : MY_TOPIC_VALID_PARTITIONS) {
            assertThat(kafkaTopicRepository.partitionExists(MY_TOPIC, validPartition), is(true));
        }
        for (final String validPartition : MY_TOPIC_INVALID_PARTITIONS) {
            assertThat(kafkaTopicRepository.partitionExists(MY_TOPIC, validPartition), is(false));
        }
    }

    @Test
    @SuppressWarnings("ArraysAsListWithZeroOrOneArgument")
    public void validateValidCursors() throws NakadiException, InvalidCursorException {
        // validate each individual valid cursor
        for (final Cursor cursor : MY_TOPIC_VALID_CURSORS) {
            kafkaTopicRepository.createEventConsumer(MY_TOPIC, asList(cursor));
        }
        // validate all valid cursors
        kafkaTopicRepository.createEventConsumer(MY_TOPIC, MY_TOPIC_VALID_CURSORS);

        // validate each individual valid cursor
        for (final Cursor cursor : ANOTHER_TOPIC_VALID_CURSORS) {
            kafkaTopicRepository.createEventConsumer(ANOTHER_TOPIC, asList(cursor));
        }
        // validate all valid cursors
        kafkaTopicRepository.createEventConsumer(ANOTHER_TOPIC, ANOTHER_TOPIC_VALID_CURSORS);
    }

    @Test
    @SuppressWarnings("ArraysAsListWithZeroOrOneArgument")
    public void invalidateInvalidCursors() throws NakadiException {
        final Cursor outOfBoundOffset = cursor("0", "38");
        try {
            kafkaTopicRepository.createEventConsumer(MY_TOPIC, asList(outOfBoundOffset));
        } catch (final InvalidCursorException e) {
            assertThat(e.getError(), equalTo(CursorError.UNAVAILABLE));
        }

        final Cursor emptyPartition = cursor("2", "0");
        try {
            kafkaTopicRepository.createEventConsumer(MY_TOPIC, asList(emptyPartition));
        } catch (final InvalidCursorException e) {
            assertThat(e.getError(), equalTo(CursorError.EMPTY_PARTITION));
        }

        final Cursor nonExistingPartition = cursor("99", "100");
        try {
            kafkaTopicRepository.createEventConsumer(MY_TOPIC, asList(nonExistingPartition));
        } catch (final InvalidCursorException e) {
            assertThat(e.getError(), equalTo(CursorError.PARTITION_NOT_FOUND));
        }

        final Cursor wrongOffset = cursor("0", "blah");
        try {
            kafkaTopicRepository.createEventConsumer(MY_TOPIC, asList(wrongOffset));
        } catch (final InvalidCursorException e) {
            assertThat(e.getError(), equalTo(CursorError.INVALID_FORMAT));
        }

        final Cursor nullOffset = cursor("0", null);
        try {
            kafkaTopicRepository.createEventConsumer(MY_TOPIC, asList(nullOffset));
        } catch (final InvalidCursorException e) {
            assertThat(e.getError(), equalTo(CursorError.NULL_OFFSET));
        }

        final Cursor nullPartition = cursor(null, "x");
        try {
            kafkaTopicRepository.createEventConsumer(MY_TOPIC, asList(nullPartition));
        } catch (final InvalidCursorException e) {
            assertThat(e.getError(), equalTo(CursorError.NULL_PARTITION));
        }
    }

    @Test
    @SuppressWarnings("unchecked")
    public void whenPostEventTimesOutThenUpdateItemStatus() throws Exception {
        final BatchItem item = new BatchItem(new JSONObject());
        item.setPartition("1");
        final List<BatchItem> batch = new ArrayList<>();
        batch.add(item);

        when(kafkaSettings.getKafkaSendTimeoutMs()).thenReturn((long) 100);

        Mockito
                .doReturn(mock(Future.class))
                .when(kafkaProducer)
                .send(any(), any());

        try {
            kafkaTopicRepository.syncPostBatch(EXPECTED_PRODUCER_RECORD.topic(), batch);
            fail();
        } catch (final EventPublishingException e) {
            assertThat(item.getResponse().getPublishingStatus(), equalTo(EventPublishingStatus.FAILED));
            assertThat(item.getResponse().getDetail(), equalTo("timed out"));
        }
    }

    @Test
    @SuppressWarnings("unchecked")
    public void whenPostEventOverflowsBufferThenUpdateItemStatus() throws Exception {
        final BatchItem item = new BatchItem(new JSONObject());
        item.setPartition("1");
        final List<BatchItem> batch = new ArrayList<>();
        batch.add(item);

        Mockito
                .doThrow(BufferExhaustedException.class)
                .when(kafkaProducer)
                .send(any(), any());

        try {
            kafkaTopicRepository.syncPostBatch(EXPECTED_PRODUCER_RECORD.topic(), batch);
            fail();
        } catch (final EventPublishingException e) {
            assertThat(item.getResponse().getPublishingStatus(), equalTo(EventPublishingStatus.FAILED));
            assertThat(item.getResponse().getDetail(), equalTo("internal error"));
        }
    }

    @Test
    public void canListAllPartitions() throws NakadiException {
        canListAllPartitionsOfTopic(MY_TOPIC);
        canListAllPartitionsOfTopic(ANOTHER_TOPIC);
    }

    @Test
    public void canGetPartition() throws NakadiException {
        PARTITIONS
                .stream()
                .map(PARTITION_STATE_TO_TOPIC_PARTITION)
                .forEach(tp -> {
                    try {
                        final TopicPartition actual = kafkaTopicRepository.getPartition(tp.getTopicId(),
                                tp.getPartitionId());
                        assertThat(actual, equalTo(tp));
                    } catch (final NakadiException e) {
                        fail("Should not get NakadiException for this call");
                    }
                });
    }

    @Test
    public void testIntegerOverflowOnStatisticsCalculation() throws NakadiException {
        when(nakadiSettings.getMaxTopicPartitionCount()).thenReturn(1000);
        final EventTypeStatistics statistics = new EventTypeStatistics();
        statistics.setReadParallelism(1);
        statistics.setWriteParallelism(1);
        statistics.setMessagesPerMinute(1000000000);
        statistics.setMessageSize(1000000000);
        assertThat(kafkaTopicRepository.calculateKafkaPartitionCount(statistics), equalTo(6));
    }

    @Test
    @SuppressWarnings("unchecked")
    public void canCreateEventConsumerWithOffsetsTransformed() throws Exception {
        // ACT /
        final List<Cursor> cursors = ImmutableList.of(new Cursor("0", "40"), new Cursor("1",
                Cursor.BEFORE_OLDEST_OFFSET));

        kafkaTopicRepository.createEventConsumer(MY_TOPIC, cursors);

        // ASSERT //
        final Class<List<KafkaCursor>> kafkaCursorListClass = (Class<List<KafkaCursor>>) (Class) List.class;
        final ArgumentCaptor<List<KafkaCursor>> captor = ArgumentCaptor.forClass(kafkaCursorListClass);
        verify(kafkaFactory).createNakadiConsumer(eq(MY_TOPIC), captor.capture(), eq(0L));

        final List<KafkaCursor> kafkaCursors = captor.getValue();
        assertThat(kafkaCursors, equalTo(ImmutableList.of(
                kafkaCursor(0, 41),
                kafkaCursor(1, 100)
        )));
    }

    @Test
    public void whenValidateCommitCursorsThenOk() throws InvalidCursorException {
        kafkaTopicRepository.validateCommitCursors(MY_TOPIC, ImmutableList.of(cursor("0", "23")));
    }

    @Test
    public void whenValidateInvalidCommitCursorsThenException() throws NakadiException {
        ImmutableMap.of(
                cursor(null, "1"), CursorError.NULL_PARTITION,
                cursor("0", null), CursorError.NULL_OFFSET,
                cursor("345", "1"), CursorError.PARTITION_NOT_FOUND,
                cursor("0", "abc"), CursorError.INVALID_FORMAT)
                .entrySet()
                .stream()
                .forEach(testCase -> {
                    try {
                        kafkaTopicRepository.validateCommitCursors(MY_TOPIC, ImmutableList.of(testCase.getKey()));
                    } catch (final InvalidCursorException e) {
                        assertThat(e.getError(), equalTo(testCase.getValue()));
                    }
                });
    }

    private void canListAllPartitionsOfTopic(final String topic) throws NakadiException {
        final List<TopicPartition> expected = PARTITIONS
                .stream()
                .filter(p -> p.topic.equals(topic))
                .map(PARTITION_STATE_TO_TOPIC_PARTITION)
                .collect(toList());

        final List<TopicPartition> actual = kafkaTopicRepository.listPartitions(topic);

        assertThat(actual, containsInAnyOrder(expected.toArray()));
    }

    private static Cursor cursor(final String partition, final String offset) {
        return new Cursor(partition, offset);
    }

    private KafkaTopicRepository createKafkaRepository(final KafkaFactory kafkaFactory) {
        try {
<<<<<<< HEAD
            return new KafkaTopicRepository(createZooKeeperHolder(),
                    kafkaFactory,
                    nakadiSettings,
                    kafkaSettings,
                    zookeeperSettings,
=======
            return new KafkaTopicRepository(createZooKeeperHolder(), kafkaFactory, settings,
>>>>>>> c45cb959
                    KafkaPartitionsCalculatorTest.buildTest());
        } catch (final Exception e) {
            throw new RuntimeException(e);
        }
    }

    private ZooKeeperHolder createZooKeeperHolder() throws Exception {
        // GetChildrenBuilder
        final GetChildrenBuilder getChildrenBuilder = mock(GetChildrenBuilder.class);
        when(getChildrenBuilder.forPath("/brokers/topics")).thenReturn(allTopics());

        // Curator Framework
        final CuratorFramework curatorFramework = mock(CuratorFramework.class);
        when(curatorFramework.getChildren()).thenReturn(getChildrenBuilder);

        // ZooKeeperHolder
        final ZooKeeperHolder zkHolder = mock(ZooKeeperHolder.class);
        when(zkHolder.get()).thenReturn(curatorFramework);

        return zkHolder;
    }

    private static List<String> allTopics() {
        return PARTITIONS.stream().map(p -> p.topic).distinct().collect(toList());
    }

    @SuppressWarnings("unchecked")
    private KafkaFactory createKafkaFactory() {
        // Consumer
        final Consumer consumer = mock(Consumer.class);

        allTopics().stream().forEach(
                topic -> when(consumer.partitionsFor(topic)).thenReturn(partitionsOfTopic(topic)));

        doAnswer(invocation -> {
            offsetMode = ConsumerOffsetMode.EARLIEST;
            return null;
        }).when(consumer).seekToBeginning(anyVararg());

        doAnswer(invocation -> {
            offsetMode = ConsumerOffsetMode.LATEST;
            return null;
        }).when(consumer).seekToEnd(anyVararg());

        when(consumer.position(any())).thenAnswer(invocation -> {
            final org.apache.kafka.common.TopicPartition tp =
                    (org.apache.kafka.common.TopicPartition) invocation.getArguments()[0];
            return PARTITIONS
                    .stream()
                    .filter(ps -> ps.topic.equals(tp.topic()) && ps.partition == tp.partition())
                    .findFirst()
                    .map(ps -> offsetMode == ConsumerOffsetMode.LATEST ? ps.latestOffset : ps.earliestOffset)
                    .orElseThrow(KafkaException::new);
        });

        // KafkaProducer
        when(kafkaProducer.send(EXPECTED_PRODUCER_RECORD)).thenReturn(mock(Future.class));

        // KafkaFactory
        final KafkaFactory kafkaFactory = mock(KafkaFactory.class);

        when(kafkaFactory.getConsumer()).thenReturn(consumer);
        when(kafkaFactory.getProducer()).thenReturn(kafkaProducer);

        return kafkaFactory;
    }

    private List<PartitionInfo> partitionsOfTopic(final String topic) {
        return PARTITIONS.stream()
                .filter(p -> p.topic.equals(topic))
                .map(p -> partitionInfo(p.topic, p.partition))
                .collect(toList());
    }

    private static PartitionInfo partitionInfo(final String topic, final int partition) {
        return new PartitionInfo(topic, partition, null, null, null);
    }

}<|MERGE_RESOLUTION|>--- conflicted
+++ resolved
@@ -349,15 +349,11 @@
 
     private KafkaTopicRepository createKafkaRepository(final KafkaFactory kafkaFactory) {
         try {
-<<<<<<< HEAD
             return new KafkaTopicRepository(createZooKeeperHolder(),
                     kafkaFactory,
                     nakadiSettings,
                     kafkaSettings,
                     zookeeperSettings,
-=======
-            return new KafkaTopicRepository(createZooKeeperHolder(), kafkaFactory, settings,
->>>>>>> c45cb959
                     KafkaPartitionsCalculatorTest.buildTest());
         } catch (final Exception e) {
             throw new RuntimeException(e);
