--- conflicted
+++ resolved
@@ -2,7 +2,10 @@
 
 import org.junit.Assert;
 import org.junit.Test;
+import org.mockito.Mockito;
 import org.zalando.nakadi.service.subscription.model.Session;
+import org.zalando.nakadi.service.subscription.state.CleanupState;
+import org.zalando.nakadi.service.subscription.state.DummyState;
 import org.zalando.nakadi.service.subscription.state.State;
 
 import java.io.IOException;
@@ -127,8 +130,6 @@
         Assert.assertArrayEquals(new boolean[]{true, true}, onExitCalls);
     }
 
-<<<<<<< HEAD
-=======
     @Test
     public void testOnNodeShutdown() throws Exception {
         final StreamingContext ctxSpy = Mockito.spy(createTestContext(null));
@@ -152,5 +153,4 @@
         Mockito.verify(ctxSpy).unregisterSession();
         Mockito.verify(ctxSpy).switchState(Mockito.isA(DummyState.class));
     }
->>>>>>> 4f4e8d5b
 }