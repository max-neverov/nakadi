--- conflicted
+++ resolved
@@ -40,18 +40,15 @@
 
     private static final int DEFAULT_PARTITION_COUNT = 8;
     private static final int DEFAULT_REPLICA_FACTOR = 1;
-<<<<<<< HEAD
     private static final int MAX_TOPIC_PARTITION_COUNT = 10;
-    private static final int DEFAULT_TOPIC_RETENTION = 100000000;
     private static final int DEFAULT_TOPIC_ROTATION = 50000000;
     private static final int ZK_SESSION_TIMEOUT = 30000;
     private static final int ZK_CONNECTION_TIMEOUT = 10000;
     private static final int KAFKA_SEND_TIMEOUT = 10000;
     private static final int KAFKA_POLL_TIMEOUT = 10000;
-=======
     private static final Long RETENTION_TIME = 100L;
-    private static final Long DEFAULT_TOPIC_RETENTION_MS = 100000000L;
->>>>>>> b80433f7
+    private static final Long DEFAULT_TOPIC_RETENTION = 100000000L;
+
 
     private KafkaRepositorySettings repositorySettings;
     private KafkaTestHelper kafkaHelper;
@@ -162,7 +159,7 @@
 
 
         // ASSERT //
-        executeWithRetry(() -> Assert.assertEquals(getTopicRetentionTime(topicName), DEFAULT_TOPIC_RETENTION_MS),
+        executeWithRetry(() -> Assert.assertEquals(getTopicRetentionTime(topicName), DEFAULT_TOPIC_RETENTION),
                 new RetryForSpecifiedTimeStrategy<Void>(5000).withExceptionsThatForceRetry(AssertionError.class)
                         .withWaitBetweenEachTry(500));
     }
@@ -199,21 +196,9 @@
     }
 
     private KafkaRepositorySettings createRepositorySettings() {
-<<<<<<< HEAD
         return new KafkaRepositorySettings(MAX_TOPIC_PARTITION_COUNT, DEFAULT_PARTITION_COUNT,
                 DEFAULT_REPLICA_FACTOR, DEFAULT_TOPIC_RETENTION, DEFAULT_TOPIC_ROTATION, KAFKA_POLL_TIMEOUT,
                 KAFKA_SEND_TIMEOUT, ZK_SESSION_TIMEOUT, ZK_CONNECTION_TIMEOUT);
-=======
-        final KafkaRepositorySettings settings = new KafkaRepositorySettings();
-        settings.setDefaultTopicPartitionCount(DEFAULT_PARTITION_COUNT);
-        settings.setDefaultTopicReplicaFactor(DEFAULT_REPLICA_FACTOR);
-        settings.setKafkaSendTimeoutMs(10000);
-        settings.setDefaultTopicRetentionMs(DEFAULT_TOPIC_RETENTION_MS);
-        settings.setDefaultTopicRotationMs(50000000);
-        settings.setZkSessionTimeoutMs(30000);
-        settings.setZkConnectionTimeoutMs(10000);
-        return settings;
->>>>>>> b80433f7
     }
 
 }