package org.zalando.nakadi.repository.db;

import com.fasterxml.jackson.core.JsonProcessingException;
import org.joda.time.DateTime;
import org.junit.Assert;
import org.junit.Before;
import org.junit.Test;
import org.zalando.nakadi.domain.EventType;
import org.zalando.nakadi.domain.EventTypeSchema;
import org.zalando.nakadi.domain.EventTypeSchemaBase;
import org.zalando.nakadi.domain.Version;
import org.zalando.nakadi.utils.EventTypeTestBuilder;

import java.util.List;

public class SchemaRepositoryTest extends AbstractDbRepositoryTest {

    private SchemaRepository repository;

    public SchemaRepositoryTest() {
        super(new String[]{"zn_data.event_type_schema"});
    }

    @Before
    public void setUp() {
        super.setUp();
        repository = new SchemaRepository(template, mapper);
    }

    @Test
    public void whenListVersionsListedOrdered() throws Exception {
        buildEventWithMultipleSchemas("test_et_name_schemarepositorytest");

        final List<EventTypeSchema> schemas = repository.getSchemas("test_et_name_schemarepositorytest", 0, 3);
        Assert.assertEquals(3, schemas.size());
        Assert.assertEquals(new Version("10.0.0"), schemas.get(0).getVersion());
        Assert.assertEquals(new Version("2.10.3"), schemas.get(1).getVersion());
        Assert.assertEquals(new Version("1.0.2"), schemas.get(2).getVersion());

        final int count = repository.getSchemasCount("test_et_name_schemarepositorytest");
        Assert.assertEquals(3, count);
    }

    @Test
    public void whenGetLatestSchemaReturnLatest() throws Exception {
        buildEventWithMultipleSchemas("test_latest_schema_event");
        final EventTypeSchema schema = repository.getSchemaVersion("test_latest_schema_event", "10.0.0");
        Assert.assertEquals("10.0.0", schema.getVersion().toString());
        Assert.assertEquals("schema", schema.getSchema());
    }

    @Test
    public void whenGetOldSchemaReturnOld() throws Exception {
        buildEventWithMultipleSchemas("test_old_schema_event");
        final EventTypeSchema schema = repository.getSchemaVersion("test_old_schema_event", "1.0.2");
        Assert.assertEquals("1.0.2", schema.getVersion().toString());
        Assert.assertEquals("schema", schema.getSchema());
    }

    private void buildEventWithMultipleSchemas(final String name) throws Exception {
        final EventTypeSchemaBase schemaBase = new EventTypeSchemaBase(EventTypeSchemaBase.Type.JSON_SCHEMA, "schema");
        final EventType eventType = EventTypeTestBuilder.builder()
<<<<<<< HEAD
                .name(name)
                .schema(new EventTypeSchema(schemaBase, "1.0.2", DateTime.now()))
=======
                .name("test_et_name_schemarepositorytest")
>>>>>>> 3b325583
                .build();
        insertEventType(eventType);
        eventType.setSchema(new EventTypeSchema(schemaBase, "1.0.2", DateTime.parse("2016-12-07T10:44:16.378+01:00")));
        insertSchema(eventType);
        eventType.setSchema(new EventTypeSchema(schemaBase, "2.10.3", DateTime.parse("2016-12-07T10:54:16.778+01:00")));
        insertSchema(eventType);
        eventType.setSchema(new EventTypeSchema(schemaBase, "10.0.0", DateTime.parse("2016-12-07T10:57:16.200+01:00")));
        insertSchema(eventType);
    }

    private void insertSchema(final EventType eventType) throws JsonProcessingException {
        template.update(
                "INSERT INTO zn_data.event_type_schema (ets_event_type_name, ets_schema_object) VALUES (?, ?::jsonb)",
                eventType.getName(),
                mapper.writer().writeValueAsString(eventType.getSchema()));
    }

    private void insertEventType(final EventType eventType) throws Exception {
        final String insertSQL = "INSERT INTO zn_data.event_type (et_name, et_topic, et_event_type_object) " +
                "VALUES (?, ?, to_json(?::json))";
        template.update(insertSQL,
                eventType.getName(),
                eventType.getTopic(),
                mapper.writer().writeValueAsString(eventType));
    }

}<|MERGE_RESOLUTION|>--- conflicted
+++ resolved
@@ -60,12 +60,7 @@
     private void buildEventWithMultipleSchemas(final String name) throws Exception {
         final EventTypeSchemaBase schemaBase = new EventTypeSchemaBase(EventTypeSchemaBase.Type.JSON_SCHEMA, "schema");
         final EventType eventType = EventTypeTestBuilder.builder()
-<<<<<<< HEAD
                 .name(name)
-                .schema(new EventTypeSchema(schemaBase, "1.0.2", DateTime.now()))
-=======
-                .name("test_et_name_schemarepositorytest")
->>>>>>> 3b325583
                 .build();
         insertEventType(eventType);
         eventType.setSchema(new EventTypeSchema(schemaBase, "1.0.2", DateTime.parse("2016-12-07T10:44:16.378+01:00")));
