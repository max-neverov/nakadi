--- conflicted
+++ resolved
@@ -54,11 +54,8 @@
     private static final int KAFKA_REQUEST_TIMEOUT = 30000;
     private static final int KAFKA_BATCH_SIZE = 1048576;
     private static final long KAFKA_LINGER_MS = 0;
-<<<<<<< HEAD
+    private static final long NAKADI_EVENT_MAX_BYTES = 1000000L;
     private static final long TOTAL_PUBLISH_TIMEOUT = 60000;
-=======
-    private static final long NAKADI_EVENT_MAX_BYTES = 1000000L;
->>>>>>> 30c961b0
 
     private NakadiSettings nakadiSettings;
     private KafkaSettings kafkaSettings;
@@ -79,11 +76,8 @@
                 DEFAULT_COMMIT_TIMEOUT,
                 NAKADI_POLL_TIMEOUT,
                 NAKADI_SEND_TIMEOUT,
-<<<<<<< HEAD
+                NAKADI_EVENT_MAX_BYTES,
                 TOTAL_PUBLISH_TIMEOUT);
-=======
-                NAKADI_EVENT_MAX_BYTES);
->>>>>>> 30c961b0
         kafkaSettings = new KafkaSettings(KAFKA_REQUEST_TIMEOUT, KAFKA_BATCH_SIZE, KAFKA_LINGER_MS);
         zookeeperSettings = new ZookeeperSettings(ZK_SESSION_TIMEOUT, ZK_CONNECTION_TIMEOUT);
         kafkaHelper = new KafkaTestHelper(KAFKA_URL);
