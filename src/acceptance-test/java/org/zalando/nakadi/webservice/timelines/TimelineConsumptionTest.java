--- conflicted
+++ resolved
@@ -18,10 +18,6 @@
 import java.util.concurrent.CountDownLatch;
 import java.util.concurrent.atomic.AtomicReference;
 import java.util.function.Consumer;
-<<<<<<< HEAD
-import java.util.stream.IntStream;
-=======
->>>>>>> 50ef88a4
 
 import static com.jayway.restassured.RestAssured.given;
 import static org.zalando.nakadi.webservice.utils.NakadiTestUtils.createEventType;
@@ -193,11 +189,7 @@
         // Do not test last case, because it makes no sense...
         for (int idx = -1; idx < expected.length - 1; ++idx) {
             final String[] receivedOffsets = readCursors(eventType.getName(),
-<<<<<<< HEAD
-                    idx == -1 ? "BEGIN" : expected[idx], expected.length - 1 - idx, 5);
-=======
                     idx == -1 ? "BEGIN" : expected[idx], expected.length - 1 - idx);
->>>>>>> 50ef88a4
             final String[] testedOffsets = Arrays.copyOfRange(expected, idx + 1, expected.length);
             Assert.assertArrayEquals(testedOffsets, receivedOffsets);
         }
