--- conflicted
+++ resolved
@@ -9,15 +9,12 @@
 import com.jayway.restassured.response.Response;
 import org.zalando.nakadi.config.JsonConfig;
 import org.zalando.nakadi.domain.EventType;
-<<<<<<< HEAD
+import org.zalando.nakadi.domain.PaginationLinks;
+import org.zalando.nakadi.domain.Subscription;
+import org.zalando.nakadi.domain.SubscriptionListWrapper;
 import org.zalando.nakadi.domain.ItemsWrapper;
 import org.zalando.nakadi.domain.Subscription;
 import org.zalando.nakadi.domain.SubscriptionCursor;
-=======
-import org.zalando.nakadi.domain.PaginationLinks;
-import org.zalando.nakadi.domain.Subscription;
-import org.zalando.nakadi.domain.SubscriptionListWrapper;
->>>>>>> c97c0aa2
 import org.zalando.nakadi.utils.JsonTestHelper;
 import org.zalando.nakadi.webservice.utils.ZookeeperTestUtils;
 import org.apache.curator.framework.CuratorFramework;
@@ -116,12 +113,8 @@
                 .withEventType(etName).withOwningApplication(filterApp).buildSubscriptionBase());
         createSubscription(randomSubscription().withEventType(etName).buildSubscriptionBase());
 
-<<<<<<< HEAD
-        final ItemsWrapper expectedList = new ItemsWrapper<>(ImmutableList.of(sub2, sub1));
-=======
         final SubscriptionListWrapper expectedList = new SubscriptionListWrapper(ImmutableList.of(sub2, sub1),
                 new PaginationLinks());
->>>>>>> c97c0aa2
 
         given()
                 .param("owning_application", filterApp)
