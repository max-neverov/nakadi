--- conflicted
+++ resolved
@@ -6,12 +6,11 @@
 
 ## [Unreleased]
 
-<<<<<<< HEAD
+### Changed
+- Changed imports format to have the same structure
+
 ### Fixed
 - Added validation of offsets availability when resetting subscription cursors.
-=======
-### Changed
-- Changed imports format to have the same structure
 
 ## [1.1.3] - 2017-08-03
 
@@ -26,7 +25,6 @@
 
 ### Changed
 - Updated kafka client library to 0.10.1.0
->>>>>>> 58cce1a9
 
 ## [1.1.1] - 2017-07-26
 
