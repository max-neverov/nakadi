# Change Log
All notable changes to `Nakadi` will be documented in this file.

The format is based on [Keep a Changelog](http://keepachangelog.com/)
and this project adheres to [Semantic Versioning](http://semver.org/).

## [Unreleased]

<<<<<<< HEAD
### Added
- Nakadi collects event publishing KPI data 
- Nakadi collects event streaming KPI data
=======
## [2.4.2] - 2017-12-21

### Added
- Allow changing event type category from NONE to BUSINESS

### Fixed
- Added timeout for subscription locking
>>>>>>> 4eaa6c4a

## [2.4.1] - 2017-12-18

### Fixed
- Fixed sending of KPI events after feature toggling

## [2.4.0] - 2017-12-18

### Added
- Nakadi collects access log events
- Sending of KPI metrics for event-types count

## [2.3.4] - 2017-12-14

### Changed
- Optimized stream initialization

## [2.3.3] - 2017-12-12

### Added
- Periodically recreate topology listener while streaming subscription

### Fixed
- Fix concurrency issue when switching Timelines
- NullPointer when changing additionalProperties from true to Object.

## [2.3.2] - 2017-12-05

### Fixed
- Fixed issue with subscription stats, which would fail when the last committed offset is on a storage that was deleted
- Fixed issue with deletion of event types which had obsolete timelines

## [2.3.0] - 2017-11-14

### Added
- Switch from local token info service to remote one
- Change default storage via env var or at runtime 

### Changed
- Limited stream_timeout for consumption to 1h ± 10min

## [2.2.9] - 2017-11-14

### Fixed
- Fixed displaying of streamId for /stats endpoint

## [2.2.8] - 2017-11-01

### Fixed
- Massive topic deletion while switching timelines is now made with small interval between deletions

## [2.2.7] - 2017-10-25

### Changed
- Improve SLO log with application and event type names

## [2.2.6] - 2017-10-17

### Changed
- Create first timeline for event type by default

## [2.2.4] - 2017-10-13

### Fixed
- Optimized reactions on offset change while streaming subscription
- Committing with empty X-Nakadi-StreamId causes 503

### Added
- Create event type with SAFE rack-awareness

## [2.2.2] - 2017-09-28

### Added
- New database table for authorization
- Endpoints for getting and updating the lists of administrators
- Default administrator defined in application.yml
- Allow admins to bypass event type authorization restrictions

### Changed
- Admin endpoints use list of admins from Postgres


## [2.2.1] - 2017-09-26

### Changed
- Added logging of POST requests with compressed body.

## [2.2.0] - 2017-08-29

### Added
- Enable lz4 compression type for Kafka producer

## [2.1.2] - 2017-08-24

### Fixed
- Fixed DEBUG-level logging

## [2.1.1] - 2017-08-22

### Fixed
- Sync flush batches when using gzip streams.

## [2.1.0] - 2017-08-21

### Changed
- Using Jetty instead of Tomcat as Servlet container.

### Fixed
- Using Jetty fixes a rare concurrency issue where messages could be delivered to the wrong stream.

## [2.0.1] - 2017-08-11

### Fixed
- Added validation of offsets availability when resetting subscription cursors.

### Changed
- Removed authorization for subscription creation

## [2.0.0] - 2017-08-09

### Changed
- Changed imports format to have the same structure

### Removed
- Removed read_scopes and write_scopes from event types
- Removed CHECK_APPLICATION_LEVEL_PERMISSIONS feature

## [1.1.3] - 2017-08-03

### Fixed
- Fixed bug with incorrect lag calculation for subscirption.
- Optimized subscription stats endpoint for subscriptions with many event types inside.

### Changed
- Now it's possible to have a digit after the dot in event-type name.

## [1.1.2] - 2017-08-01

### Changed
- Updated kafka client library to 0.10.1.0

## [1.1.1] - 2017-07-26

### Fixed
- Returned back CHECK_APPLICATION_LEVEL_PERMISSIONS feature toggle.

## [1.1.0] - 2017-07-25

### Added
- The Nakadi manual merged to the project docs.
- The template added to generate Nakadi website using github pages.  
- Addition of a new authentication mode, 'REALM'

### Changed
- The metrics endpoint documentation key "summary" changed to "description" in Open API file.
- Event type authorization refactoring

### Removed
- Removed unused feature toggle CHECK_APPLICATION_LEVEL_PERMISSIONS
  for authorization based on owning_application.

### Fixed
- Fixed formatting of CursorDistanceResult in Open API file.

## [1.0.1] - 2017-07-14

### Fixed
- Fixed log level of InvalidStreamIdException.
- Fixed reading events with Low Level API from event type with expired timeline.

## [1.0.0] - 2017-07-12

### Added
- Authorization on reading from, modifying and publishing to an event type.<|MERGE_RESOLUTION|>--- conflicted
+++ resolved
@@ -6,11 +6,12 @@
 
 ## [Unreleased]
 
-<<<<<<< HEAD
+## [2.5.0] - 2017-12-22
+
 ### Added
 - Nakadi collects event publishing KPI data 
 - Nakadi collects event streaming KPI data
-=======
+
 ## [2.4.2] - 2017-12-21
 
 ### Added
@@ -18,7 +19,6 @@
 
 ### Fixed
 - Added timeout for subscription locking
->>>>>>> 4eaa6c4a
 
 ## [2.4.1] - 2017-12-18
 
