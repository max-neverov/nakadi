--- conflicted
+++ resolved
@@ -6,9 +6,8 @@
 
 ## [Unreleased]
 
-<<<<<<< HEAD
 - Enable lz4 compression type for Kafka producer
-=======
+
 ## [2.1.1] - 2017-08-22
 
 ### Fixed
@@ -21,7 +20,6 @@
 
 ### Fixed
 - Using Jetty fixes a rare concurrency issue where messages could be delivered to the wrong stream.
->>>>>>> e8f113cd
 
 ## [2.0.1] - 2017-08-11
 
