# Change Log
All notable changes to `Nakadi` will be documented in this file.

The format is based on [Keep a Changelog](http://keepachangelog.com/)
and this project adheres to [Semantic Versioning](http://semver.org/).

## [Unreleased]

<<<<<<< HEAD
### Fixed
- Committing with empty X-Nakadi-StreamId causes 503
=======
## [2.2.1] - 2017-09-26

### Changed
- Added logging of POST requests with compressed body.
>>>>>>> 2ccd8d3f

## [2.2.0] - 2017-08-29

### Added
- Enable lz4 compression type for Kafka producer

## [2.1.2] - 2017-08-24

### Fixed
- Fixed DEBUG-level logging

## [2.1.1] - 2017-08-22

### Fixed
- Sync flush batches when using gzip streams.

## [2.1.0] - 2017-08-21

### Changed
- Using Jetty instead of Tomcat as Servlet container.

### Fixed
- Using Jetty fixes a rare concurrency issue where messages could be delivered to the wrong stream.

## [2.0.1] - 2017-08-11

### Fixed
- Added validation of offsets availability when resetting subscription cursors.

### Changed
- Removed authorization for subscription creation

## [2.0.0] - 2017-08-09

### Changed
- Changed imports format to have the same structure

### Removed
- Removed read_scopes and write_scopes from event types
- Removed CHECK_APPLICATION_LEVEL_PERMISSIONS feature

## [1.1.3] - 2017-08-03

### Fixed
- Fixed bug with incorrect lag calculation for subscirption.
- Optimized subscription stats endpoint for subscriptions with many event types inside.

### Changed
- Now it's possible to have a digit after the dot in event-type name.

## [1.1.2] - 2017-08-01

### Changed
- Updated kafka client library to 0.10.1.0

## [1.1.1] - 2017-07-26

### Fixed
- Returned back CHECK_APPLICATION_LEVEL_PERMISSIONS feature toggle.

## [1.1.0] - 2017-07-25

### Added
- The Nakadi manual merged to the project docs.
- The template added to generate Nakadi website using github pages.  
- Addition of a new authentication mode, 'REALM'

### Changed
- The metrics endpoint documentation key "summary" changed to "description" in Open API file.
- Event type authorization refactoring

### Removed
- Removed unused feature toggle CHECK_APPLICATION_LEVEL_PERMISSIONS
  for authorization based on owning_application.

### Fixed
- Fixed formatting of CursorDistanceResult in Open API file.

## [1.0.1] - 2017-07-14

### Fixed
- Fixed log level of InvalidStreamIdException.
- Fixed reading events with Low Level API from event type with expired timeline.

## [1.0.0] - 2017-07-12

### Added
- Authorization on reading from, modifying and publishing to an event type.<|MERGE_RESOLUTION|>--- conflicted
+++ resolved
@@ -6,15 +6,13 @@
 
 ## [Unreleased]
 
-<<<<<<< HEAD
 ### Fixed
 - Committing with empty X-Nakadi-StreamId causes 503
-=======
+
 ## [2.2.1] - 2017-09-26
 
 ### Changed
 - Added logging of POST requests with compressed body.
->>>>>>> 2ccd8d3f
 
 ## [2.2.0] - 2017-08-29
 
