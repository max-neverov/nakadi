--- conflicted
+++ resolved
@@ -6,15 +6,15 @@
 
 ## [Unreleased]
 
-<<<<<<< HEAD
-## Added
+## [2.7.6] - 2018-06-20
+
+### Added
 - Extended event type's definition to support audience attribute
-=======
+
 ## [2.7.5] - 2018-06-20
 
 ### Changed
 - max.request.size was increased to slightly more than 2MB.
->>>>>>> faccad81
 
 ## [2.7.4] - 2018-06-13
 
