--- conflicted
+++ resolved
@@ -6,14 +6,15 @@
 
 ## [Unreleased]
 
-<<<<<<< HEAD
+## [2.2.0] - 2017-08-29
+
+### Added
 - Enable lz4 compression type for Kafka producer
-=======
+
 ## [2.1.2] - 2017-08-24
 
 ### Fixed
 - Fixed DEBUG-level logging
->>>>>>> 08a0e61f
 
 ## [2.1.1] - 2017-08-22
 
