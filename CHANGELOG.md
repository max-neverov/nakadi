--- conflicted
+++ resolved
@@ -6,10 +6,9 @@
 
 ## [Unreleased]
 
-<<<<<<< HEAD
 ### Added
 - Periodically recreate topology listener while streaming subscription
-=======
+
 ### Fixed
 - Fix concurrency issue when switching Timelines
 - NullPointer when changing additionalProperties from true to Object.
@@ -20,7 +19,6 @@
 
 - Fixed issue with subscription stats, which would fail when the last committed offset is on a storage that was deleted
 - Fixed issue with deletion of event types which had obsolete timelines
->>>>>>> 103cbbea
 
 ## [2.3.0] - 2017-11-14
 
