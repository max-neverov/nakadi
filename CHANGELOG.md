--- conflicted
+++ resolved
@@ -6,16 +6,14 @@
 
 ## [Unreleased]
 
-<<<<<<< HEAD
 ### Fixed
 - Upgraded dependencies
-=======
+
 ## [2.7.3] - 2018-06-11
 
 ### Changed
 - Allow to use strict json parsing for event type publishing under feature toggle
 - Reduced logging by merging SLO publishing and ACCESS_LOG fields 
->>>>>>> 0d771226
 
 ## [2.7.2] - 2018-05-30
 
