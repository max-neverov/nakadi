# Change Log
All notable changes to `Nakadi` will be documented in this file.

The format is based on [Keep a Changelog](http://keepachangelog.com/)
and this project adheres to [Semantic Versioning](http://semver.org/).

## [Unreleased]

## [2.0.0] - 2017-08-09

### Changed
- Changed imports format to have the same structure

<<<<<<< HEAD
### Fixed
- Added validation of offsets availability when resetting subscription cursors.
=======
### Removed
- Removed read_scopes and write_scopes from event types
- Removed CHECK_APPLICATION_LEVEL_PERMISSIONS feature
>>>>>>> 6fd208b2

## [1.1.3] - 2017-08-03

### Fixed
- Fixed bug with incorrect lag calculation for subscirption.
- Optimized subscription stats endpoint for subscriptions with many event types inside.

### Changed
- Now it's possible to have a digit after the dot in event-type name.

## [1.1.2] - 2017-08-01

### Changed
- Updated kafka client library to 0.10.1.0

## [1.1.1] - 2017-07-26

### Fixed
- Returned back CHECK_APPLICATION_LEVEL_PERMISSIONS feature toggle.

## [1.1.0] - 2017-07-25

### Added
- The Nakadi manual merged to the project docs.
- The template added to generate Nakadi website using github pages.  
- Addition of a new authentication mode, 'REALM'

### Changed
- The metrics endpoint documentation key "summary" changed to "description" in Open API file.
- Event type authorization refactoring

### Removed
- Removed unused feature toggle CHECK_APPLICATION_LEVEL_PERMISSIONS
  for authorization based on owning_application.

### Fixed
- Fixed formatting of CursorDistanceResult in Open API file.

## [1.0.1] - 2017-07-14

### Fixed
- Fixed log level of InvalidStreamIdException.
- Fixed reading events with Low Level API from event type with expired timeline.

## [1.0.0] - 2017-07-12

### Added
- Authorization on reading from, modifying and publishing to an event type.<|MERGE_RESOLUTION|>--- conflicted
+++ resolved
@@ -6,19 +6,17 @@
 
 ## [Unreleased]
 
+### Fixed
+- Added validation of offsets availability when resetting subscription cursors.
+
 ## [2.0.0] - 2017-08-09
 
 ### Changed
 - Changed imports format to have the same structure
 
-<<<<<<< HEAD
-### Fixed
-- Added validation of offsets availability when resetting subscription cursors.
-=======
 ### Removed
 - Removed read_scopes and write_scopes from event types
 - Removed CHECK_APPLICATION_LEVEL_PERMISSIONS feature
->>>>>>> 6fd208b2
 
 ## [1.1.3] - 2017-08-03
 
