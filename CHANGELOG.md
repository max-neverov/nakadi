--- conflicted
+++ resolved
@@ -6,10 +6,9 @@
 
 ## [Unreleased]
 
-<<<<<<< HEAD
 ### Changed
 - Upgraded json-schema and org.json libraries
-=======
+
 ## [2.4.2] - 2017-12-21
 
 ### Added
@@ -18,7 +17,6 @@
 ### Fixed
 - Added timeout for subscription locking
 
->>>>>>> 01e4f8a0
 ## [2.4.1] - 2017-12-18
 
 ### Fixed
