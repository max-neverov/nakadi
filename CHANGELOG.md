--- conflicted
+++ resolved
@@ -6,15 +6,13 @@
 
 ## [Unreleased]
 
-<<<<<<< HEAD
 ### Added
 - Added support of future format of session in ZK
-=======
+
 ## [2.5.9] - 2018-03-06
 
 ### Changed
 - Updated json-schema validation library, now using [RE2/J](https://github.com/google/re2j) for regex pattern matching
->>>>>>> a472e7ea
 
 ## [2.5.8] - 2018-02-22
 
