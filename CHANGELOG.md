--- conflicted
+++ resolved
@@ -6,11 +6,7 @@
 
 ## [Unreleased]
 
-<<<<<<< HEAD
-### Changed
-- Added flushing of collected events when reaching stream_timeout in subscription API
-=======
-## [2.6.4] - 2018-04-25
+## [2.6.4] - 2018-04-26
 
 ### Added
 - Add optional status to the /subscriptions endpoint
@@ -18,8 +14,7 @@
 ### Fixed
 - Fixed commit for subscriptions that use direct assignment of partitions
 - Fixed OutOfMemoryError when using huge values for batch_limit and max_uncommitted_events
-
->>>>>>> 46f96104
+- Added flushing of collected events when reaching stream_timeout in subscription API
 
 ## [2.6.3] - 2018-04-10
 
