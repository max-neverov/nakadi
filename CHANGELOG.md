--- conflicted
+++ resolved
@@ -6,10 +6,9 @@
 
 ## [Unreleased]
 
-<<<<<<< HEAD
 ### Fixed
 - Upgraded dependencies
-=======
+
 ## [2.8.3] - 2018-08-01
 
 ### Fixed
@@ -64,7 +63,6 @@
 
 ### Changed
 - Switched to strict json parsing
->>>>>>> 131fe45b
 
 ## [2.7.3] - 2018-06-11
 
