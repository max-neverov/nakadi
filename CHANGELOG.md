# Change Log
All notable changes to `Nakadi` will be documented in this file.

The format is based on [Keep a Changelog](http://keepachangelog.com/)
and this project adheres to [Semantic Versioning](http://semver.org/).

## [Unreleased]

<<<<<<< HEAD
### Fixed
- Upgraded dependencies
=======
## [2.7.3] - 2018-06-11
>>>>>>> 0d771226

### Changed
- Allow to use strict json parsing for event type publishing under feature toggle
- Reduced logging by merging SLO publishing and ACCESS_LOG fields 

## [2.7.2] - 2018-05-30

### Changed
- Refactored multiple exceptions

## [2.7.1] - 2018-05-28

### Changed
- Added gzip compression for POST responses if it was requested

## [2.7.0] - 2018-05-25

### Added
- Extended subscription statistics endpoint with time-lag information

## [2.6.7] - 2018-05-15

### Fixed
- Improved performance of listing subscriptions with their status

## [2.6.6] - 2018-05-08

### Added
- Allow Nakadi admin set unlimited retention time for event type

## [2.6.4] - 2018-04-26

### Added
- Add optional status to the /subscriptions endpoint

### Fixed
- Fixed commit for subscriptions that use direct assignment of partitions
- Fixed OutOfMemoryError when using huge values for batch_limit and max_uncommitted_events
- Added flushing of collected events when reaching stream_timeout in subscription API

## [2.6.3] - 2018-04-10

### Fixed
- Do not log a complete stack trace when a user tries to publish to a non-existing event type

## [2.6.2] - 2018-04-05

### Changed
- Changed the way how nakadi parses events, eliminating the need of json serialization during publish

## [2.6.1] - 2018-04-03

### Fixed
- Do not log a complete stack trace when a user makes a request for a non-existing subscription

## [2.6.0] - 2018-03-26

### Added
- Allow to select partitions to read from a subscription

## [2.5.10] - 2018-03-26

### Added
- Added support of future format of session in ZK

## [2.5.9] - 2018-03-06

### Changed
- Updated json-schema validation library, now using [RE2/J](https://github.com/google/re2j) for regex pattern matching

## [2.5.8] - 2018-02-22

### Added
- Provides optional warning header when creating or updating event types. The purpose is to warn users of the archival of all events.
- Applications with READ rights to all_data_access can read from all event types, regardless of the event types' 
authorization policy

### Changed
- Low-level API marked as deprecated

## [2.5.7] - 2018-02-15

### Changed
- Optimize subscription rebalance with inter-region zookeepers

### Fixed
- Server does not implement Problem JSON for auth errors

## [2.5.5] - 2018-01-23

### Changed
- Updated json-schema validation library

## [2.5.4] - 2018-01-18

### Added
- Allow to patch subscription cursors in case when they were not initialized

### Fixed
- Allow to update event types with recursion in schemas

### Changed
- Distinguish between employee token and service token in KPI events

## [2.5.2] - 2018-01-08

### Fixed
- Do not create connection to kafka if kafka services are not needed

## [2.5.1] - 2018-01-03

### Added
- Added publishing of subscription log events 

## [2.5.0] - 2017-12-22

### Added
- Nakadi collects event publishing KPI data 
- Nakadi collects event streaming KPI data

## [2.4.2] - 2017-12-21

### Added
- Allow changing event type category from NONE to BUSINESS

### Fixed
- Added timeout for subscription locking

## [2.4.1] - 2017-12-18

### Fixed
- Fixed sending of KPI events after feature toggling

## [2.4.0] - 2017-12-18

### Added
- Nakadi collects access log events
- Sending of KPI metrics for event-types count

## [2.3.4] - 2017-12-14

### Changed
- Optimized stream initialization

## [2.3.3] - 2017-12-12

### Added
- Periodically recreate topology listener while streaming subscription

### Fixed
- Fix concurrency issue when switching Timelines
- NullPointer when changing additionalProperties from true to Object.

## [2.3.2] - 2017-12-05

### Fixed
- Fixed issue with subscription stats, which would fail when the last committed offset is on a storage that was deleted
- Fixed issue with deletion of event types which had obsolete timelines

## [2.3.0] - 2017-11-14

### Added
- Switch from local token info service to remote one
- Change default storage via env var or at runtime 

### Changed
- Limited stream_timeout for consumption to 1h ± 10min

## [2.2.9] - 2017-11-14

### Fixed
- Fixed displaying of streamId for /stats endpoint

## [2.2.8] - 2017-11-01

### Fixed
- Massive topic deletion while switching timelines is now made with small interval between deletions

## [2.2.7] - 2017-10-25

### Changed
- Improve SLO log with application and event type names

## [2.2.6] - 2017-10-17

### Changed
- Create first timeline for event type by default

## [2.2.4] - 2017-10-13

### Fixed
- Optimized reactions on offset change while streaming subscription
- Committing with empty X-Nakadi-StreamId causes 503

### Added
- Create event type with SAFE rack-awareness

## [2.2.2] - 2017-09-28

### Added
- New database table for authorization
- Endpoints for getting and updating the lists of administrators
- Default administrator defined in application.yml
- Allow admins to bypass event type authorization restrictions

### Changed
- Admin endpoints use list of admins from Postgres


## [2.2.1] - 2017-09-26

### Changed
- Added logging of POST requests with compressed body.

## [2.2.0] - 2017-08-29

### Added
- Enable lz4 compression type for Kafka producer

## [2.1.2] - 2017-08-24

### Fixed
- Fixed DEBUG-level logging

## [2.1.1] - 2017-08-22

### Fixed
- Sync flush batches when using gzip streams.

## [2.1.0] - 2017-08-21

### Changed
- Using Jetty instead of Tomcat as Servlet container.

### Fixed
- Using Jetty fixes a rare concurrency issue where messages could be delivered to the wrong stream.

## [2.0.1] - 2017-08-11

### Fixed
- Added validation of offsets availability when resetting subscription cursors.

### Changed
- Removed authorization for subscription creation

## [2.0.0] - 2017-08-09

### Changed
- Changed imports format to have the same structure

### Removed
- Removed read_scopes and write_scopes from event types
- Removed CHECK_APPLICATION_LEVEL_PERMISSIONS feature

## [1.1.3] - 2017-08-03

### Fixed
- Fixed bug with incorrect lag calculation for subscirption.
- Optimized subscription stats endpoint for subscriptions with many event types inside.

### Changed
- Now it's possible to have a digit after the dot in event-type name.

## [1.1.2] - 2017-08-01

### Changed
- Updated kafka client library to 0.10.1.0

## [1.1.1] - 2017-07-26

### Fixed
- Returned back CHECK_APPLICATION_LEVEL_PERMISSIONS feature toggle.

## [1.1.0] - 2017-07-25

### Added
- The Nakadi manual merged to the project docs.
- The template added to generate Nakadi website using github pages.  
- Addition of a new authentication mode, 'REALM'

### Changed
- The metrics endpoint documentation key "summary" changed to "description" in Open API file.
- Event type authorization refactoring

### Removed
- Removed unused feature toggle CHECK_APPLICATION_LEVEL_PERMISSIONS
  for authorization based on owning_application.

### Fixed
- Fixed formatting of CursorDistanceResult in Open API file.

## [1.0.1] - 2017-07-14

### Fixed
- Fixed log level of InvalidStreamIdException.
- Fixed reading events with Low Level API from event type with expired timeline.

## [1.0.0] - 2017-07-12

### Added
- Authorization on reading from, modifying and publishing to an event type.<|MERGE_RESOLUTION|>--- conflicted
+++ resolved
@@ -6,12 +6,10 @@
 
 ## [Unreleased]
 
-<<<<<<< HEAD
 ### Fixed
 - Upgraded dependencies
-=======
+
 ## [2.7.3] - 2018-06-11
->>>>>>> 0d771226
 
 ### Changed
 - Allow to use strict json parsing for event type publishing under feature toggle
