package org.zalando.nakadi.cache;

import com.google.common.cache.CacheBuilder;
import com.google.common.cache.CacheLoader;
import com.google.common.cache.LoadingCache;
import com.google.common.util.concurrent.UncheckedExecutionException;
import org.slf4j.Logger;
import org.slf4j.LoggerFactory;
import org.springframework.beans.factory.annotation.Autowired;
import org.springframework.beans.factory.annotation.Value;
import org.springframework.stereotype.Service;
import org.zalando.nakadi.domain.EventType;
import org.zalando.nakadi.domain.Timeline;
import org.zalando.nakadi.exceptions.runtime.InternalNakadiException;
import org.zalando.nakadi.exceptions.runtime.NoSuchEventTypeException;
import org.zalando.nakadi.repository.db.EventTypeDbRepository;
import org.zalando.nakadi.repository.db.TimelineDbRepository;
import org.zalando.nakadi.service.timeline.TimelineSync;
import org.zalando.nakadi.validation.EventTypeValidator;
import org.zalando.nakadi.validation.EventValidatorBuilder;

import javax.annotation.PostConstruct;
import javax.annotation.PreDestroy;
import java.time.Duration;
import java.util.ArrayList;
import java.util.Collection;
import java.util.List;
import java.util.concurrent.Executors;
import java.util.concurrent.ScheduledExecutorService;
import java.util.concurrent.TimeUnit;
import java.util.concurrent.atomic.AtomicLong;
import java.util.function.Consumer;

/**
 * <b>
 * Distributed event type cache, based on zookeeper notifications about changes.</b>
 * <p>
 * On every update of event type cache, new node is created in zookeeper, and all the instances, that are listening
 * for children changes on a parent zookeeper node are reading contents of all the active changes, and apply them.
 * As it is known, that sometimes zookeeper/curator under unknown circumstances are loosing watchers, and we have
 * to think about recreation of the watcher if it is needed.
 * </p>
 * <p>
 * How it works on particular instance from 2 different points of view:
 *     <ol>
 *         <li>Event type has changed/deleted on this instance and instance tries to notify others about the change.
 *         <ul>
 *             <li>local cache for event type is invalidated and notifications about it are issued to all local
 *             consumers</li>
 *             <li>new change with event type name is stored in zookeeper</li>
 *         </ul>
 *         </li>
 *         <li>There is notification about new change issued by zookeeper.
 *         <ul>
 *             <li>Notification is triggered from zk</li>
 *             <li>Full changeset is read from zookeeper and compared with local version of changeset. In case if there
 *             are changes (event was updated/deleted somehow), local cache for changed event types is invalidated and
 *             notifications are issued to local consumers</li>
 *             <li>Watcher for change notifications is recreated</li>
 *         </ul>
 *         </li>
 *     </ol>
 * </p>
 * <p>
 * However, there are 2 corner cases with this approach:
 * <ol>
 *     <li> Zookeeper for some reasons may forget to notify about change.
 *     In order to tackle this problem, cache is periodically (with {@code periodicUpdatesIntervalSeconds} interval)
 * trying to get current list of changes from zookeeper. In case if there are modifications to the list of changes -
 * listener in zookeeper is recreated and notifications are processed. This way we guarantee, that all the changes will
 * be propagated if they were written to zk.
 *     </li>
 *     <li>Some update was written to database, but for some reason change was not propagated to zookeeper. There are 2
 * possible reasons for that:
 *     <ul>
 *          <li>zookeeper was unavailable at the moment</li>
 *          <li>instance was terminated for some reason right after updating database.</li>
 *     </ul>
 * In order to tackle this problem there is TTL for value in cache, which is relatively high (2 hours hardcoded).
 * The reason is that client anyways will receive 5XX response on event type update and will retry, therefore cache
 * anyways will be reset from other instance. If it will not work out many times in a row (or incase of fire and forget
 * requests), then in will be reset by this huge TTL.
 *     </li>
 * </ol>
 * </p>
 *
 * <p>
 * And the last part - in order to continue operating fast enough, we have to have relatively short list of changes
 * stored in zookeeper. This is regulated by {@code zkChangesTTLSeconds}. All the changes that are written to zookeeper
 * are written with this ttl, therefore are evicted from zookeeper itself from time to time.
 * </p>
 *
 * <p>Considerations in regards to cache eviction after write are:
 * Suppose that we have 1000 event types that are heavily used, and are running 100 instances. Then, within eviction
 * interval there will be at least 1000 * 100 = 100_000 cache loads for event type from the cache.
 * In case if eviction interval is 1 minute, that means we will have ~1667 guaranteed cache loads per second.
 * In case if eviction interval is 2 hours, than there will be ~ 14 guaranteed cache loads per second.
 * </p>
 */
@Service
public class EventTypeCache {
    private final ChangeSet currentChangeSet = new ChangeSet();
    private final ChangesRegistry changesRegistry;
    private final LoadingCache<String, CachedValue> valueCache;
    private final EventTypeDbRepository eventTypeDbRepository;
    private final TimelineDbRepository timelineRepository;
    private final ScheduledExecutorService scheduledExecutorService;
    private final AtomicLong lastCheck = new AtomicLong();
    private final AtomicLong watcherCounter = new AtomicLong();
    private final List<Consumer<String>> invalidationListeners = new ArrayList<>();
    private final TimelineSync timelineSync;
    private final long periodicUpdatesInterval;
    private final long zkChangesTTL;
    private final EventValidatorBuilder eventValidatorBuilder;
    private TimelineSync.ListenerRegistration timelineSyncListener = null;

    private static final Logger LOG = LoggerFactory.getLogger(EventTypeCache.class);

    @Autowired
    public EventTypeCache(
            final ChangesRegistry changesRegistry,
            final EventTypeDbRepository eventTypeDbRepository,
            final TimelineDbRepository timelineRepository,
            final TimelineSync timelineSync,
            final EventValidatorBuilder eventValidatorBuilder,
            @Value("${nakadi.event-cache.periodic-update-seconds:120}") final long periodicUpdatesIntervalSeconds,
            @Value("${nakadi.event-cache.change-ttl:600}") final long zkChangesTTLSeconds) {
        this.changesRegistry = changesRegistry;
        this.eventTypeDbRepository = eventTypeDbRepository;
        this.timelineRepository = timelineRepository;
        this.valueCache = CacheBuilder.newBuilder()
                .expireAfterWrite(Duration.ofHours(2))
                .build(CacheLoader.from(this::loadValue));
        this.scheduledExecutorService = Executors.newSingleThreadScheduledExecutor();
        this.timelineSync = timelineSync;
        this.eventValidatorBuilder = eventValidatorBuilder;
        this.periodicUpdatesInterval = TimeUnit.SECONDS.toMillis(periodicUpdatesIntervalSeconds);
        this.zkChangesTTL = TimeUnit.SECONDS.toMillis(zkChangesTTLSeconds);
    }

    @PostConstruct
    public void startUpdates() {
        this.timelineSyncListener = timelineSync.registerTimelineChangeListener(this::invalidateFromRemote);
        watcherCounter.set(0L);
        // Schedule periodic updates, so that first update will recreate zookeeper notification
        lastCheck.set(System.currentTimeMillis());
        // Register listener
        scheduledExecutorService.submit(this::reprocessUntilExceptionDisappears);
        // Periodic checks
        scheduledExecutorService.submit(this::periodicCheck);
        LOG.info("Started updates");
    }

    @PreDestroy
    public void stopUpdates() {
        LOG.info("Stopping updates");
        try {
            timelineSyncListener.cancel();
        } finally {
            timelineSyncListener = null;
            scheduledExecutorService.shutdown();
        }
    }

    private void getUpdatesAndRegisterListener() throws Exception {
        // Register watcher, only last one will be used anyways.
        final long nextWatcherVersion = this.watcherCounter.incrementAndGet();
        final List<Change> changes = changesRegistry.getCurrentChanges(
                () -> reactOnZookeeperChangesExternal(nextWatcherVersion));

        final Collection<String> updatedEventTypes = this.currentChangeSet.getUpdatedEventTypes(changes);
        updatedEventTypes.forEach(this::invalidateFromRemote);

        this.lastCheck.set(System.currentTimeMillis());
    }

    private void reactOnZookeeperChangesLocal(final long watcherVersion) {
        if (watcherVersion != watcherCounter.get()) {
            LOG.warn("Watcher notification is ignored, as probably there are several watchers");
        } else {
            reprocessUntilExceptionDisappears();
        }
    }

    private void reprocessUntilExceptionDisappears() {
        try {
            getUpdatesAndRegisterListener();
        } catch (Exception ex) {
            LOG.warn("Failed to register listener and process updates, will retry", ex);
            this.scheduledExecutorService.schedule(this::reprocessUntilExceptionDisappears, 1, TimeUnit.SECONDS);
        }
    }

    private void reactOnZookeeperChangesExternal(final long watcherVersion) {
        // Triggered on change from zk, and is executed on zk thread, therefore should be registered scheduled executor.
        scheduledExecutorService.submit(() -> reactOnZookeeperChangesLocal(watcherVersion));
    }

    private void periodicCheck() {
        final long deltaMillis = (System.currentTimeMillis() - this.lastCheck.get());
        // every 2 minutes
        // Ensure that we are not overreacting...
        if (deltaMillis < periodicUpdatesInterval) {
            this.scheduledExecutorService.schedule(
                    this::periodicCheck, periodicUpdatesInterval - deltaMillis, TimeUnit.MILLISECONDS);
            return;
        }
        final boolean hasChanges;
        try {
            hasChanges = currentChangeSet.hasChanges(changesRegistry.getCurrentChanges(null));
        } catch (final Exception e) {
            LOG.warn("Failed to run periodic check, will retry soon", e);
            scheduledExecutorService.schedule(this::periodicCheck, 1, TimeUnit.SECONDS);
            return;
        }
        if (hasChanges) {
            reprocessUntilExceptionDisappears();
        }
        scheduledExecutorService.schedule(this::periodicCheck, periodicUpdatesInterval, TimeUnit.MILLISECONDS);
    }

    // Received notification that value was invalidated externally
    private void invalidateFromRemote(final String eventType) {
        LOG.info("Invalidating event type {} because of remote notification", eventType);
        invalidateInternal(eventType);
    }

    private void invalidateInternal(final String eventType) {
        try {
            this.valueCache.invalidate(eventType);
            invalidationListeners.forEach(l -> l.accept(eventType));
        } catch (RuntimeException ex) {
            LOG.error("Failed to react on external value invalidation. Wait for next update", ex);
        }
    }

    // Local code asked to invalidate value
    public void invalidate(final String eventTypeName) {
        LOG.info("Invalidating event type {} and triggering changes notification", eventTypeName);
        invalidateInternal(eventTypeName);
        try {
            this.changesRegistry.registerChange(eventTypeName, zkChangesTTL);
        } catch (final Exception ex) {
            LOG.error("Failed to register invalidation requests for event type {}. " +
                            "If it is required - update manually again",
                    eventTypeName,
                    ex);
        }
    }

    public EventType getEventType(final String name) throws NoSuchEventTypeException {
        return getCached(name).getEventType();
    }

    public EventTypeValidator getValidator(final String name) throws NoSuchEventTypeException {
        return getCached(name).getEventTypeValidator();
    }

    public List<Timeline> getTimelinesOrdered(final String name) throws NoSuchEventTypeException {
        return getCached(name).getTimelines();
    }

    private CachedValue getCached(final String name) throws NoSuchEventTypeException {
        try {
            return this.valueCache.getUnchecked(name);
        } catch (UncheckedExecutionException ex) {
            if (ex.getCause() instanceof NoSuchEventTypeException) {
                throw (NoSuchEventTypeException) ex.getCause();
            } else {
                throw new InternalNakadiException("Failed to get event type", ex);
            }
        }
    }

    private CachedValue loadValue(final String eventTypeName) {
        final long start = System.currentTimeMillis();
        final EventType eventType = eventTypeDbRepository.findByName(eventTypeName);

        final List<Timeline> timelines =
                timelineRepository.listTimelinesOrdered(eventTypeName);

        final CachedValue result = new CachedValue(
                eventType,
                eventValidatorBuilder.build(eventType),
                timelines
        );
        LOG.info("Successfully load event type {}, took: {} ms", eventTypeName, System.currentTimeMillis() - start);
        return result;
    }

    public void addInvalidationListener(final Consumer<String> listener) {
        synchronized (this.invalidationListeners) {
            this.invalidationListeners.add(listener);
        }
    }

    private static class CachedValue {
        private final EventType eventType;
        private final EventTypeValidator eventTypeValidator;
        private final List<Timeline> timelines;

        CachedValue(final EventType eventType,
                    final EventTypeValidator eventTypeValidator,
                    final List<Timeline> timelines) {
            this.eventType = eventType;
            this.eventTypeValidator = eventTypeValidator;
            this.timelines = timelines;
        }

        public EventType getEventType() {
            return eventType;
        }

        public EventTypeValidator getEventTypeValidator() {
            return eventTypeValidator;
        }

        public List<Timeline> getTimelines() {
            return timelines;
        }
    }

<<<<<<< HEAD
=======
    public Optional<EventType> getEventTypeO(final String eventTypeName) throws InternalNakadiException {
        try {
            return Optional.of(getEventType(eventTypeName));
        } catch (final NoSuchEventTypeException e) {
            return Optional.empty();
        } catch (final InternalNakadiException e) {
            throw e;
        }
    }
>>>>>>> ab81d080
}<|MERGE_RESOLUTION|>--- conflicted
+++ resolved
@@ -13,7 +13,7 @@
 import org.zalando.nakadi.domain.Timeline;
 import org.zalando.nakadi.exceptions.runtime.InternalNakadiException;
 import org.zalando.nakadi.exceptions.runtime.NoSuchEventTypeException;
-import org.zalando.nakadi.repository.db.EventTypeDbRepository;
+import org.zalando.nakadi.repository.db.EventTypeRepository;
 import org.zalando.nakadi.repository.db.TimelineDbRepository;
 import org.zalando.nakadi.service.timeline.TimelineSync;
 import org.zalando.nakadi.validation.EventTypeValidator;
@@ -25,6 +25,7 @@
 import java.util.ArrayList;
 import java.util.Collection;
 import java.util.List;
+import java.util.Optional;
 import java.util.concurrent.Executors;
 import java.util.concurrent.ScheduledExecutorService;
 import java.util.concurrent.TimeUnit;
@@ -102,7 +103,7 @@
     private final ChangeSet currentChangeSet = new ChangeSet();
     private final ChangesRegistry changesRegistry;
     private final LoadingCache<String, CachedValue> valueCache;
-    private final EventTypeDbRepository eventTypeDbRepository;
+    private final EventTypeRepository eventTypeRepository;
     private final TimelineDbRepository timelineRepository;
     private final ScheduledExecutorService scheduledExecutorService;
     private final AtomicLong lastCheck = new AtomicLong();
@@ -119,14 +120,14 @@
     @Autowired
     public EventTypeCache(
             final ChangesRegistry changesRegistry,
-            final EventTypeDbRepository eventTypeDbRepository,
+            final EventTypeRepository eventTypeRepository,
             final TimelineDbRepository timelineRepository,
             final TimelineSync timelineSync,
             final EventValidatorBuilder eventValidatorBuilder,
             @Value("${nakadi.event-cache.periodic-update-seconds:120}") final long periodicUpdatesIntervalSeconds,
             @Value("${nakadi.event-cache.change-ttl:600}") final long zkChangesTTLSeconds) {
         this.changesRegistry = changesRegistry;
-        this.eventTypeDbRepository = eventTypeDbRepository;
+        this.eventTypeRepository = eventTypeRepository;
         this.timelineRepository = timelineRepository;
         this.valueCache = CacheBuilder.newBuilder()
                 .expireAfterWrite(Duration.ofHours(2))
@@ -274,7 +275,7 @@
 
     private CachedValue loadValue(final String eventTypeName) {
         final long start = System.currentTimeMillis();
-        final EventType eventType = eventTypeDbRepository.findByName(eventTypeName);
+        final EventType eventType = eventTypeRepository.findByName(eventTypeName);
 
         final List<Timeline> timelines =
                 timelineRepository.listTimelinesOrdered(eventTypeName);
@@ -320,8 +321,6 @@
         }
     }
 
-<<<<<<< HEAD
-=======
     public Optional<EventType> getEventTypeO(final String eventTypeName) throws InternalNakadiException {
         try {
             return Optional.of(getEventType(eventTypeName));
@@ -331,5 +330,4 @@
             throw e;
         }
     }
->>>>>>> ab81d080
 }