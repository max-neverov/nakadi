swagger: '2.0'
info:
  title: Nakadi Event Bus API Definition
  description: |

    Nakadi at its core aims at being a generic and content-agnostic event broker with a convenient
    API.  In doing this, Nakadi abstracts away, as much as possible, details of the backing
    messaging infrastructure. The single currently supported messaging infrastructure is Kafka
    (Kinesis is planned for the future).

    In Nakadi every Event has an EventType, and a **stream** of Events is exposed for each
    registered EventType.

    An EventType defines properties relevant for the operation of its associated stream, namely:

    * The **schema** of the Event of this EventType. The schema defines the accepted format of
    Events of an EventType and will be, if so desired, enforced by Nakadi. Usually Nakadi will
    respect the schema for the EventTypes in accordance to how an owning Application defines them.

    * The expected **validation** and **enrichment** procedures upon reception of an Event.
    Validation define conditions for the acceptance of the incoming Event and are strictly enforced
    by Nakadi. Usually the validation will enforce compliance of the payload (or part of it) with
    the defined schema of its EventType. Enrichment specify properties that are added to the payload
    (body) of the Event before persisting it. Usually enrichment affects the metadata of an Event
    but is not limited to.

    * The **ordering** expectations of Events in this stream. Each EventType will have its Events
    stored in an underlying logical stream (the Topic) that is physically organized in disjoint
    collections of strictly ordered Events (the Partition). The EventType defines the field that
    acts as evaluator of the ordering (that is, its partition key); this ordering is guaranteed by
    making Events whose partition key resolves to the same Partition (usually a hash function on its
    value) be persisted strictly ordered in a Partition.  In practice this means that all Events
    within a Partition have their relative order guaranteed: Events (of a same EventType) that are
    *about* a same data entity (that is, have the same value on its Partition key) reach always the
    same Partition, the relative ordering of them is secured. This mechanism implies that no
    statements can be made about the relative ordering of Events that are in different partitions.

    Except for defined enrichment rules, Nakadi will never manipulate the content of any Event.

    Clients of Nakadi can be grouped in 2 categories: **EventType owners** and **Clients** (clients
    in turn are both **Producers** and **Consumers** of Events). Event Type owners interact with
    Nakadi via the **Schema Registry API** for the definition of EventTypes, while Clients via the
    streaming API for submission and reception of Events.

    A low level **Unmanaged API** is available, providing full control and responsibility of
    position tracking and partition resolution (and therefore ordering) to the Clients.

    In the **High Level API** the consumption of Events proceeds via the establishment
    of a named **Subscription** to an EventType. Subscriptions are persistent relationships from an
    Application (which might have several instances) and the stream of one or more EventType's,
    whose consumption tracking is managed by Nakadi, freeing Consumers from any responsibility in
    tracking of the current position on a Stream.


    Scope and status of the API
    ---------------------------------

    In this document, you'll find:

    * The Schema Registry API, including configuration possibilities for the Schema, Validation,
    Enrichment and Partitioning of Events, and their effects on reception of Events.

    * The existing event format (see definition of Event, BusinessEvent and DataChangeEvent)
    (Note: in the future this is planned to be configurable and not an inherent part of this API).

    * High Level API.

    Other aspects of the Event Bus are at this moment to be defined and otherwise specified, not included
    in this version of this specification.

  version: '0.8.0'
  contact:
    name: Team Aruha @ Zalando
    email: team-aruha+nakadi-maintainers@zalando.de
schemes:
  - https
consumes:
  - application/json
produces:
  - application/json
securityDefinitions:
  oauth2:
    type: oauth2
    flow: implicit
    authorizationUrl: 'https://auth.example.com/oauth2/tokeninfo'
    scopes:
      nakadi.config.write: |
        Grants access for changing Nakadi configuration.
      nakadi.event_type.write: |
        Grants access for applications to define and update EventTypes.
      nakadi.event_stream.write: |
        Grants access for applications to submit Events.
      nakadi.event_stream.read: |
        Grants access for consuming Event streams.

paths:
  /metrics:
    get:
      tags:
        - monitoring
      summary: Get monitoring metrics
      responses:
        '200':
          description: Ok
          schema:
            $ref: '#/definitions/Metrics'
        '401':
          description: Client is not authenticated
          schema:
            $ref: '#/definitions/Problem'
  /event-types:
    get:
      tags:
        - schema-registry-api
      description: Returns a list of all registered `EventType`s
      parameters:
        - name: X-Flow-Id
          in: header
          description: |
            The flow id of the request, which is written into the logs and passed to called services. Helpful
            for operational troubleshooting and log analysis.
          type: string
      responses:
        '200':
          description: Ok
          schema:
            type: array
            items:
              $ref: '#/definitions/EventType'
        '401':
          description: Client is not authenticated
          schema:
            $ref: '#/definitions/Problem'
    post:
      tags:
        - schema-registry-api
      security:
        - oauth2: ['nakadi.event_type.write']
      description: |
        Creates a new `EventType`.

        The fields enrichment-strategies and partition-resolution-strategy
        have all an effect on the incoming Event of this EventType. For its impacts on the reception
        of events please consult the Event submission API methods.

        * Validation strategies define an array of validation stategies to be evaluated on reception
        of an `Event` of this `EventType`. Details of usage can be found in this external document

          - http://zalando.github.io/nakadi-manual/

        * Enrichment strategy. (todo: define this part of the API).

        * The schema of an `EventType` is defined as an `EventTypeSchema`. Currently only
        the value `json-schema` is supported, representing JSON Schema draft 04.

        Following conditions are enforced. Not meeting them will fail the request with the indicated
        status (details are provided in the Problem object):

        * EventType name on creation must be unique (or attempting to update an `EventType` with
          this method), otherwise the request is rejected with status 409 Conflict.

        * Using `EventTypeSchema.type` other than json-schema or passing a `EventTypeSchema.schema`
        that is invalid with respect to the schema's type. Rejects with 422 Unprocessable entity.

        * Referring any Enrichment or Partition strategies that do not exist or
        whose parametrization is deemed invalid. Rejects with 422 Unprocessable entity.

        Nakadi MIGHT impose necessary schema, validation and enrichment minimal configurations that
        MUST be followed by all EventTypes (examples include: validation rules to match the schema;
        enriching every Event with the reception date-type; adhering to a set of schema fields that
        are mandatory for all EventTypes). **The mechanism to set and inspect such rules is not
        defined at this time and might not be exposed in the API.**

      parameters:
        - name: event-type
          in: body
          description: EventType to be created
          schema:
            $ref: '#/definitions/EventType'
          required: true
      responses:
        '201':
          description: Created
        '401':
          description: Client is not authenticated
          schema:
            $ref: '#/definitions/Problem'
        '409':
          description: Conflict, for example on creation of EventType with already existing name.
          schema:
            $ref: '#/definitions/Problem'
        '422':
          description: Unprocessable Entity
          schema:
            $ref: '#/definitions/Problem'

  /event-types/{name}:
    get:
      tags:
        - schema-registry-api
      description: |
        Returns the `EventType` identified by its name.
      parameters:
        - name: name
          in: path
          description: Name of the EventType to load.
          type: string
          required: true
        - name: X-Flow-Id
          in: header
          description: |
            The flow id of the request, which is written into the logs and passed to called services. Helpful
            for operational troubleshooting and log analysis.
          type: string
      responses:
        '200':
          description: Ok
          schema:
            $ref: '#/definitions/EventType'
        '401':
          description: Client is not authenticated
          schema:
            $ref: '#/definitions/Problem'

    put:
      tags:
        - schema-registry-api
      security:
        - oauth2: ['nakadi.event_type.write']
      description: |
        Updates the `EventType` identified by its name. Behaviour is the same as creation of
        `EventType` (See POST /event-type) except where noted below.

        The name field cannot be changed. Attempting to do so will result in a 422 failure.

        Modifications to the schema are constrained by the specified `compatibility_mode`.
      parameters:
        - name: name
          in: path
          description: Name of the EventType to update.
          type: string
          required: true
        - name: event-type
          in: body
          description: EventType to be updated.
          schema:
            $ref: '#/definitions/EventType'
          required: true
        - name: X-Flow-Id
          in: header
          description: |
            The flow id of the request, which is written into the logs and passed to called services. Helpful
            for operational troubleshooting and log analysis.
          type: string
      responses:
        '200':
          description: Ok
        '401':
          description: Client is not authenticated
          schema:
            $ref: '#/definitions/Problem'
        '422':
          description: Unprocessable Entity
          schema:
            $ref: '#/definitions/Problem'
    delete:
      tags:
        - schema-registry-api
      security:
        - oauth2: ['nakadi.config.write']
      description: |
        Deletes an `EventType` identified by its name. All events in the `EventType`'s stream' will
        also be removed. **Note**: deletion happens asynchronously, which has the following
        consequences:

         * Creation of an equally named `EventType` before the underlying topic deletion is complete
         might not succeed (failure is a 409 Conflict).

         * Events in the stream may be visible for a short period of time before being removed.

         Depending on the Nakadi configuration, the oauth resource owner username may have to be equal to
         'nakadi.oauth2.adminClientId' property to be able to access this endpoint.

      parameters:
        - name: name
          in: path
          description: Name of the EventType to delete.
          type: string
          required: true
        - name: X-Flow-Id
          in: header
          description: |
            The flow id of the request, which is written into the logs and passed to called services. Helpful
            for operational troubleshooting and log analysis.
          type: string
      responses:
        '200':
          description: EventType is successfuly removed
        '401':
          description: Client is not authenticated
          schema:
            $ref: '#/definitions/Problem'
        '403':
          description: Access forbidden
          schema:
            $ref: '#/definitions/Problem'

  /event-types/{name}/events:
    post:
      tags:
        - stream-api
      security:
        - oauth2: ['nakadi.event_stream.write']
      description: |
        Publishes a batch of `Event`s of this `EventType`. All items must be of the EventType
        identified by `name`.

        Reception of Events will always respect the configuration of its `EventType` with respect to
        validation, enrichment and partition. The steps performed on reception of incoming message
        are:

        1. Every validation rule specified for the `EventType` will be checked in order against the
        incoming Events. Validation rules are evaluated in the order they are defined and the Event
        is **rejected** in the first case of failure. If the offending validation rule provides
        information about the violation it will be included in the `BatchItemResponse`.  If the
        `EventType` defines schema validation it will be performed at this moment. The size of each
        Event will also be validated. The maximum size per Event is 999,000 bytes. We use the batch
        input to measure the size of events, so unnecessary spaces, tabs, and carriage returns will
        count towards the event size.

        1. Once the validation succeeded, the content of the Event is updated according to the
        enrichment rules in the order the rules are defined in the `EventType`.  No preexisting
        value might be changed (even if added by an enrichment rule). Violations on this will force
        the immediate **rejection** of the Event. The invalid overwrite attempt will be included in
        the item's `BatchItemResponse` object.

        1. The incoming Event's relative ordering is evaluated according to the rule on the
        `EventType`. Failure to evaluate the rule will **reject** the Event.

        Given the batched nature of this operation, any violation on validation or failures on
        enrichment or partitioning will cause the whole batch to be rejected, i.e. none of its
        elements are pushed to the underlying broker.

        Failures on writing of specific partitions to the broker might influence other
        partitions. Failures at this stage will fail only the affected partitions.

      parameters:
        - name: name
          in: path
          type: string
          description: Name of the EventType
          required: true
        - name: X-Flow-Id
          in: header
          description: |
            The flow id of the request, which is written into the logs and passed to called services. Helpful
            for operational troubleshooting and log analysis.
          type: string
        - name: event
          in: body
          description: The Event being published
          schema:
            type: array
            items:
              $ref: '#/definitions/Event'
          required: true
      responses:
        '200':
          description: All events in the batch have been successfully published.
        '207':
          description: |
            At least one event has failed to be submitted. The batch might be partially submitted.
          schema:
            type: array
            items:
              $ref: '#/definitions/BatchItemResponse'
        '401':
          description: Client is not authenticated
          schema:
            $ref: '#/definitions/Problem'
        '422':
          description: |
            At least one event failed to be validated, enriched or partitioned. None were submitted.
          schema:
            type: array
            items:
              $ref: '#/definitions/BatchItemResponse'
        '403':
          description: Access is forbidden for the client or event type
          schema:
            $ref: '#/definitions/Problem'

    get:
      tags:
        - stream-api
        - unmanaged-api
      security:
        - oauth2: ['nakadi.event_stream.read']
      description: |
        Starts a stream delivery for the specified partitions of the given EventType.

        The event stream is formatted as a sequence of `EventStreamBatch`es separated by `\n`. Each
        `EventStreamBatch` contains a chunk of Events and a `Cursor` pointing to the **end** of the
        chunk (i.e. last delivered Event). The cursor might specify the offset with the symbolic
        value `BEGIN`, which will open the stream starting from the oldest available offset in the
        partition.

        Currently the `application/x-json-stream` format is the only one supported by the system,
        but in the future other media types may be supported.

        If streaming for several distinct partitions, each one is an independent `EventStreamBatch`.

        The initialization of a stream can be parameterized in terms of size of each chunk, timeout
        for flushing each chunk, total amount of delivered Events and total time for the duration of
        the stream.

        Nakadi will keep a streaming connection open even if there are no events to be delivered. In
        this case the timeout for the flushing of each chunk will still apply and the
        `EventStreamBatch` will contain only the Cursor pointing to the same offset. This can be
        treated as a keep-alive control for some load balancers.

        The tracking of the current offset in the partitions and of which partitions is being read
        is in the responsibility of the client. No commits are needed.
      produces:
        - application/x-json-stream
      parameters:
        - $ref: '#/parameters/EventTypeName'
        - name: X-nakadi-cursors
          in: header
          description: |
            Cursors indicating the partitions to read from and respective starting offsets.

            Assumes the offset on each cursor is not inclusive (i.e., first delivered Event is the
            **first one after** the one pointed to in the cursor).

            If the header is not present, the stream for all partitions defined for the EventType
            will start from the newest event available in the system at the moment of making this
            call.

            **Note:** we are not using query parameters for passing the cursors only because of the
            length limitations on the HTTP query. Another way to initiate this call would be the
            POST method with cursors passed in the method body. This approach can implemented in the
            future versions of this API.

          required: false
          type: array
          items:
            type: string
            format: '#/definitions/Cursor'
        - $ref: '#/parameters/BatchLimit'
        - $ref: '#/parameters/StreamLimit'
        - $ref: '#/parameters/BatchFlushTimeout'
        - $ref: '#/parameters/StreamTimeout'
        - $ref: '#/parameters/StreamKeepAliveLimit'
        - name: X-Flow-Id
          in: header
          description: |
            The flow id of the request, which is written into the logs and passed to called services. Helpful
            for operational troubleshooting and log analysis.
          type: string

      responses:
        '200':
          description: |
            Starts streaming to the client.
            Stream format is a continuous series of `EventStreamBatch`s separated by `\n`
          schema:
            $ref: '#/definitions/EventStreamBatch'
        '401':
          description: Not authenticated
          schema:
            $ref: '#/definitions/Problem'
        '422':
          description: Unprocessable entity
          schema:
            $ref: '#/definitions/Problem'
        '429':
          description: |
            Too Many Requests. The client reached the maximum amount of simultaneous connections to a single partition
          schema:
            $ref: '#/definitions/Problem'
        '403':
          description: Access is forbidden for the client or event type
          schema:
            $ref: '#/definitions/Problem'

  '/event-types/{name}/schemas':
    get:
      tags:
        - schema-registry-api
      description: |
        List of schemas ordered from most recent to oldest.
      parameters:
        - name: name
          in: path
          description: EventType name
          type: string
          required: true
        - name: limit
          in: query
          description: maximum number of schemas retuned in one page
          type: integer
          format: int64
          required: false
          default: 20
          minimum: 1
          maximum: 1000
        - name: offset
          in: query
          description: page offset
          type: integer
          format: int64
          required: false
          default: 0
          minimum: 0
      responses:
        '200':
          description: OK
          schema:
            type: object
            properties:
              _links:
                $ref: '#/definitions/PaginationLinks'
              items:
                description: list of schemas.
                type: array
                items:
                  $ref: '#/definitions/EventTypeSchema'
            required:
              - items
              - _links

  '/event-types/{name}/schemas/{version}':
    get:
      tags:
        - schema-registry-api
      description: |
        Retrieves a given schema version. A special `{version}` key named 'latest' is provided for
        convenience.
      parameters:
        - name: name
          in: path
          description: EventType name
          type: string
          required: true
        - name: version
          in: path
          description: EventType schema version
          type: string
          required: true
      responses:
        '200':
          schema:
            $ref: '#/definitions/EventTypeSchema'
          description: |
            Schema object.

<<<<<<< HEAD
  '/event-types/{name}/cursor-distances':
=======
  '/event-types/{name}/cursors-lag':
>>>>>>> d276fea8
    post:
      tags:
        - unmanaged-api
        - monitoring
        - management-api
      security:
        - oauth2: ['nakadi.event_stream.read']
      description: |
        GET with payload.

<<<<<<< HEAD
        Calculate the distance between two offsets. This is useful for performing checks for data completeness, when
        a client has read some batches and wants to be sure that all delivered events have been correctly processed.
      parameters:
        - name: name
          in: path
          description: Name of the EventType
          type: string
          required: true
        - name: cursors-distances-query
          in: body
          description: |
            List of pairs of cursors: `initial_cursor` and `final_cursor`. Used as input by Nakadi to
            calculate how many events there are between two cursors. The distance doesn't include the `initial_cursor`
            but includes the `final_cursor`. So if they are equal the result is zero.
          schema:
            type: array
            items:
              $ref: "#/definitions/CursorDistanceQuery"
          required: true
=======
        This endpoint is mostly interesting for monitoring purposes. Used when a consumer wants to know how far behind
        in the stream its application is lagging.

        It provides the number of unconsumed events for each cursor's partition.
      parameters:
        - name: name
          in: path
          description: EventType name
          type: string
          required: true
        - name: X-Flow-Id
          in: header
          description: |
            The flow id of the request, which is written into the logs and passed to called services. Helpful
            for operational troubleshooting and log analysis.
          type: string
        - name: cursors
          in: body
          description: |
            Each cursor indicates the partition and offset consumed by the client. When a cursor is provided,
            Nakadi calculates the consumer lag, e.g. the number of events between the provided offset and the most
            recent published event. This lag will be present in the response as `unconsumed_events` property.

            It's not mandatory to specify cursors for every partition.

            The lag calculation is non inclusive, e.g. if the provided offset is the offset of the latest published
            event, the number of `unconsumed_events` will be zero.

            All provided cursors must be valid, i.e. a non expired cursor of an event in the stream.
          required: true
          schema:
            type: array
            items:
              - $ref: '#/definitions/Cursor'
>>>>>>> d276fea8
      responses:
        '200':
          description: OK
          schema:
            type: array
<<<<<<< HEAD
            description: An array of `CursorDistanceResult`s with the distance between two offsets.
            items:
              $ref: '#/definitions/CursorDistanceResult'
        '422':
          description: Unprocessable Entity
          schema:
            $ref: '#/definitions/Problem'

=======
            description: |
              List of partitions with the number of unconsummed events.
            items:
              $ref: '#/definitions/Partition'
        '401':
          description: Client is not authenticated
          schema:
            $ref: '#/definitions/Problem'


>>>>>>> d276fea8
  '/event-types/{name}/partitions':
    get:
      tags:
        - unmanaged-api
        - monitoring
        - management-api
      security:
        - oauth2: ['nakadi.event_stream.read']
      description: |
        Lists the `Partition`s for the given event-type.

        This endpoint is mostly interesting for monitoring purposes or in cases when consumer wants
        to start consuming older messages.

      parameters:
        - name: name
          in: path
          description: EventType name
          type: string
          required: true
        - name: X-Flow-Id
          in: header
          description: |
            The flow id of the request, which is written into the logs and passed to called services. Helpful
            for operational troubleshooting and log analysis.
          type: string
        - name: cursors
          in: query
          description: |
            Each cursor indicates the partition and offset consumed by the client. When this parameter is provided,
            Nakadi calculates the consumer lag, e.g. the number of events between the provided offset and the most
            recent published event. This lag will be present in the response as `unconsumed_events` property.

            It's not mandatory to specify cursors for every partition.

            The lag calculation is non inclusive, e.g. if the provided offset is the offset of the latest published
            event, the number of `unconsumed_events` will be zero.

            The value of this parameter must be a json array URL encoded.
          required: false
          type: array
          items:
            type: string
            format: '#/definitions/Cursor'
      responses:
        '200':
          description: OK
          schema:
            type: array
            description: An array of `Partition`s
            items:
              $ref: '#/definitions/Partition'
        '401':
          description: Client is not authenticated
          schema:
            $ref: '#/definitions/Problem'

  /event-types/{name}/partitions/{partition}:
    get:
      tags:
        - unmanaged-api
        - management-api
      security:
        - oauth2: ['nakadi.event_stream.read']

      description: Returns the given `Partition` of this EventType
      parameters:
        - name: name
          in: path
          description: EventType name
          type: string
          required: true
        - name: partition
          in: path
          description: Partition id
          type: string
          required: true
        - name: X-Flow-Id
          in: header
          description: |
            The flow id of the request, which is written into the logs and passed to called services. Helpful
            for operational troubleshooting and log analysis.
          type: string
        - name: consumed_offset
          in: query
          description: |
            Offset to query for unconsumed events. Depends on `partition` parameter. When present adds the property
            `unconsumed_events` to the response partition object.
      responses:
        '200':
          description: OK
          schema:
            $ref: '#/definitions/Partition'
        '401':
          description: Client is not authenticated
          schema:
            $ref: '#/definitions/Problem'

  /subscriptions:
    post:
      tags:
        - subscription-api
      security:
        - oauth2: ['nakadi.event_stream.read']
      description: |
        This endpoint creates a subscription for EventTypes. The subscription is needed to be able to
        consume events from EventTypes in a high level way when Nakadi stores the offsets and manages the
        rebalancing of consuming clients.
        The subscription is identified by its key parameters (owning_application, event_types, consumer_group). If
        this endpoint is invoked several times with the same key subscription properties in body (order of even_types is
        not important) - the subscription will be created only once and for all other calls it will just return
        the subscription that was already created.
      parameters:
        - name: subscription
          in: body
          description: Subscription to create
          schema:
            $ref: '#/definitions/Subscription'
          required: true
      responses:
        '200':
          description: |
            Subscription for such parameters already exists. Returns subscription object that already
            existed.
          schema:
            $ref: '#/definitions/Subscription'
          headers:
            Location:
              description: |
                The relative URI for this subscription resource.
              type: string
        '201':
          description: Subscription was successfuly created. Returns subscription object that was created.
          schema:
            $ref: '#/definitions/Subscription'
          headers:
            Location:
              description: |
                The relative URI for the created resource.
              type: string
            Content-Location:
              description: |
                If the Content-Location header is present and the same as the Location header the
                client can assume it has an up to date representation of the Subscription and a
                corresponding GET request is not needed.
              type: string
        '400':
          description: Bad Request
          schema:
            $ref: '#/definitions/Problem'
        '422':
          description: Unprocessable Entity
          schema:
            $ref: '#/definitions/Problem'
    get:
      tags:
        - subscription-api
      security:
        - oauth2: ['nakadi.event_stream.read']
      description: |
        Lists all subscriptions that exist in a system. List is ordered by creation date/time descending (newest
        subscriptions come first).
      parameters:
        - name: owning_application
          in: query
          description: |
            Parameter to filter subscriptions list by owning application. If not specified - the result list will
            contain subscriptions of all owning applications.
          type: string
          required: false
        - name: event_type
          in: query
          description: |
            Parameter to filter subscriptions list by event types. If not specified - the result list will contain
            subscriptions for all event types. It's possible to provide multiple values like
            `event_type=et1&event_type=et2`, in this case it will show subscriptions having both `et1` and `et2`
          collectionFormat: multi
          type: array
          items:
            type: string
          required: false
        - name: limit
          in: query
          description: maximum number of subscriptions retuned in one page
          type: integer
          format: int64
          required: false
          default: 20
          minimum: 1
          maximum: 1000
        - name: offset
          in: query
          description: page offset
          type: integer
          format: int64
          required: false
          default: 0
          minimum: 0
      responses:
        '200':
          description: OK
          schema:
            type: object
            properties:
              _links:
                $ref: '#/definitions/PaginationLinks'
              items:
                description: list of subscriptions
                type: array
                items:
                  $ref: '#/definitions/Subscription'
            required:
              - items
              - _links
        '400':
          description: Bad Request
          schema:
            $ref: '#/definitions/Problem'

  /subscriptions/{subscription_id}:
    get:
      tags:
        - subscription-api
      security:
        - oauth2: ['nakadi.event_stream.read']
      description: Returns a subscription identified by id.
      parameters:
        - $ref: '#/parameters/SubscriptionId'
      responses:
        '200':
          description: OK
          schema:
            $ref: '#/definitions/Subscription'
        '404':
          description: Subscription not found
          schema:
            $ref: '#/definitions/Problem'
    delete:
      tags:
        - subscription-api
      security:
        - oauth2: ['nakadi.event_stream.read']
      description: Deletes a subscription.
      parameters:
        - $ref: '#/parameters/SubscriptionId'
      responses:
        '204':
          description: Subscription was deleted
        '404':
          description: Subscription not found
          schema:
            $ref: '#/definitions/Problem'

  /subscriptions/{subscription_id}/cursors:
    get:
      tags:
        - subscription-api
      security:
        - oauth2: ['nakadi.event_stream.read']
      description: Exposes the currently committed offsets of a subscription.
      parameters:
        - $ref: '#/parameters/SubscriptionId'
      responses:
        '200':
          description: Ok
          schema:
            type: object
            properties:
              items:
                description: list of cursors for subscription
                type: array
                items:
                  $ref: '#/definitions/SubscriptionCursor'
            required:
              - items
        '404':
          description: Subscription not found
          schema:
            $ref: '#/definitions/Problem'
    post:
      tags:
        - subscription-api
      security:
        - oauth2: ['nakadi.event_stream.read']
      description: |
        Endpoint for committing offsets of the subscription. If there is uncommited data, and no commits happen
        for 60 seconds, then Nakadi will consider the client to be gone, and will close the connection. As long
        as no events are sent, the client does not need to commit.

        If the connection is closed, the client has 60 seconds to commit the events it received, from the moment
        they were sent. After that, the connection will be considered closed, and it will not be possible to do
        commit with that `X-Nakadi-StreamId` anymore.

        When a batch is committed that also automatically commits all previous batches that were
        sent in a stream for this partition.
      parameters:
        - name: subscription_id
          in: path
          type: string
          description: Id of subscription
          required: true
        - name: X-Nakadi-StreamId
          in: header
          type: string
          description: |
            Id of stream which client uses to read events. It is not possible to make a commit for a terminated or
            none-existing stream. Also the client can't commit something which was not sent to his stream.
          required: true
        - name: cursors
          in: body
          schema:
            type: object
            properties:
              items:
                description: |
                  List of cursors that the consumer acknowledges to have successfully processed.
                type: array
                items:
                  $ref: '#/definitions/SubscriptionCursor'
            required:
              - items
      responses:
        '204':
          description: Offsets were committed
        '200':
          description: |
            At least one cursor which was tried to be committed is older or equal to already committed one. Array
            of commit results is returned for this status code.
          schema:
            type: object
            properties:
              items:
                description: list of items which describe commit result for each cursor
                type: array
                items:
                  $ref: '#/definitions/CursorCommitResult'
            required:
              - items
        '404':
          description: Subscription not found
          schema:
            $ref: '#/definitions/Problem'
        '422':
          description: Unprocessable Entity
          schema:
            $ref: '#/definitions/Problem'
    patch:
      tags:
        - subscription-api
      security:
        - oauth2: ['nakadi.event_stream.read']
      description: |
        Endpoint for resetting subscription offsets.
        The subscription consumers will be disconnected during offset reset. The request can hang up until
        subscription commit timeout. During that time requests to subscription streaming endpoint
        will be rejected with 409. The clients should reconnect once the request is finished with 204.
      parameters:
        - name: subscription_id
          in: path
          type: string
          description: Id of subscription
          required: true
        - name: cursors
          in: body
          schema:
            type: object
            properties:
              items:
                description: |
                  List of cursors to reset subscription to.
                type: array
                items:
                  $ref: '#/definitions/SubscriptionCursorWithoutToken'
            required:
              - items
      responses:
        '204':
          description: Offsets were reset
        '404':
          description: Subscription not found
          schema:
            $ref: '#/definitions/Problem'
        '409':
          description: Cursors reset is already in progress for provided subscription
          schema:
            $ref: '#/definitions/Problem'
        '422':
          description: Unprocessable Entity
          schema:
            $ref: '#/definitions/Problem'

  /subscriptions/{subscription_id}/events:
    get:
      tags:
        - subscription-api
      security:
        - oauth2: ['nakadi.event_stream.read']
      description: |
        Starts a new stream for reading events from this subscription. The data will be automatically rebalanced
        between streams of one subscription. The minimal consumption unit is a partition, so it is possible to start as
        many streams as the total number of partitions in event-types of this subscription. The rebalance currently
        only operates with the number of partitions so the amount of data in event-types/partitions is not considered
        during autorebalance.
        The position of the consumption is managed by Nakadi. The client is required to commit the cursors he gets in
        a stream.
      parameters:
        - $ref: '#/parameters/SubscriptionId'
        - name: max_uncommitted_events
          in: query
          description: |
            The amount of uncommitted events Nakadi will stream before pausing the stream. When in paused
            state and commit comes - the stream will resume. Minimal value is 1.
          type: integer
          format: int32
          required: false
          default: 10
        - $ref: '#/parameters/BatchLimit'
        - $ref: '#/parameters/StreamLimit'
        - $ref: '#/parameters/BatchFlushTimeout'
        - $ref: '#/parameters/StreamTimeout'
        - $ref: '#/parameters/StreamKeepAliveLimit'
        - name: X-Flow-Id
          in: header
          description: |
            The flow id of the request, which is written into the logs and passed to called services. Helpful
            for operational troubleshooting and log analysis.
          type: string
      responses:
        '200':
          description: |
            Ok. Stream started.
            Stream format is a continuous series of `SubscriptionEventStreamBatch`s separated by `\n`
          schema:
            $ref: '#/definitions/SubscriptionEventStreamBatch'
          headers:
            X-Nakadi-StreamId:
              description: |
                the id of this stream generated by Nakadi. Must be used for committing events that were read by client
                from this stream.
              type: string
        '400':
          description: Bad Request
          schema:
            $ref: '#/definitions/Problem'
        '404':
          description: Subscription not found.
          schema:
            $ref: '#/definitions/Problem'
        '409':
          description: |
            Conflict. There are no empty slots for this subscriptions. The amount of consumers for this subscription
            already equals the maximal value - the total amount of this subscription partitions.

            This status code is also returned in the case of resetting subscription cursors request still in the
            progress.
          schema:
            $ref: '#/definitions/Problem'
        '403':
          description: Access is forbidden for the client or event type
          schema:
            $ref: '#/definitions/Problem'

  /subscriptions/{subscription_id}/stats:
    get:
      tags:
        - subscription-api
      security:
        - oauth2: ['nakadi.event_stream.read']
      description: exposes statistics of specified subscription
      parameters:
        - $ref: '#/parameters/SubscriptionId'
      responses:
        '200':
          description: Ok
          schema:
            type: object
            properties:
              items:
                description: statistics list for specified subscription
                type: array
                items:
                  $ref: '#/definitions/SubscriptionEventTypeStats'
            required:
              - items
        '404':
          description: Subscription not found
          schema:
            $ref: '#/definitions/Problem'

  '/registry/enrichment-strategies':
    get:
      tags:
        - schema-registry-api
      security:
        - oauth2: ['nakadi.event_stream.read']
      description: |
        Lists all of the enrichment strategies supported by this Nakadi installation. Special or
        custom strategies besides the defaults will be listed here.
      responses:
        '200':
          description: Returns a list of all enrichment strategies known to Nakadi
          schema:
            type: array
            items:
              type: string
        '401':
          description: Client is not authenticated
          schema:
            $ref: '#/definitions/Problem'

  '/registry/partition-strategies':
    get:
      tags:
        - schema-registry-api
      security:
        - oauth2: ['nakadi.event_stream.read']
      description: |
        Lists all of the partition resolution strategies supported by this installation of Nakadi.
        Special or custom strategies besides the defaults will be listed here.

        Nakadi currently offers these inbuilt strategies:

        - `random`: Resolution of the target partition happens randomly (events are evenly
          distributed on the topic's partitions).

        - `user_defined`: Target partition is defined by the client. As long as the indicated
          partition exists, Event assignment will respect this value. Correctness of the relative
          ordering of events is under the responsibility of the Producer.  Requires that the client
          provides the target partition on `metadata.partition` (See `EventMetadata`). Failure to do
          so will reject the publishing of the Event.

        - `hash`: Resolution of the partition follows the computation of a hash from the value of
          the fields indicated in the EventType's `partition_key_fields`, guaranteeing that Events
          with same values on those fields end in the same partition. Given the event type's category
          is DataChangeEvent, field path is considered relative to "data".
      responses:
        '200':
          description: Returns a list of all partitioning strategies known to Nakadi
          schema:
            type: array
            items:
              type: string
        '401':
          description: Client is not authenticated
          schema:
            $ref: '#/definitions/Problem'

  /settings/blacklist:
    get:
      tags:
        - settings-api
      description: |
        Lists all blocked producers/consumers divided by app and event type.
        The oauth resource owner username has to be equal to 'nakadi.oauth2.adminClientId' property
        to be able to access this endpoint.
      responses:
        '200':
          description: Lists all blocked producers/consumers.
          schema:
            type: object
            properties:
              producers:
                description: a list of all blocked producers.
                type: object
                properties:
                  event_types:
                    description: a list of all blocked event types for publishing events.
                    type: array
                    items:
                      type: string
                  apps:
                    description: a list of all blocked apps for publishing events.
                    type: array
                    items:
                      type: string
              consumers:
                description: a list of all blocked consumers.
                type: object
                properties:
                  event_types:
                    description: a list of all blocked event types for consuming events.
                    type: array
                    items:
                      type: string
                  apps:
                    description: a list of all blocked apps for consuming events.
                    type: array
                    items:
                      type: string

  /settings/blacklist/{blacklist_type}/{name}:
    put:
      tags:
        - settings-api
      description: |
        Blocks publication/consumption for particular app or event type.
        The oauth resource owner username has to be equal to 'nakadi.oauth2.adminClientId' property
        to be able to access this endpoint.
      parameters:
        - $ref: '#/parameters/BlacklistType'
        - name: name
          in: path
          description: Name of the client to block.
          type: string
          required: true
      responses:
        '204':
          description: Client or event type was successfully blocked.
    delete:
      tags:
        - settings-api
      description: |
        Unblocks publication/consumption for particular app or event type.
        The oauth resource owner username has to be equal to 'nakadi.oauth2.adminClientId' property
        to be able to access this endpoint.
      parameters:
        - $ref: '#/parameters/BlacklistType'
        - name: name
          in: path
          description: Name of the client to unblock.
          type: string
          required: true
      responses:
        '204':
          description: Client was successfully unblocked.

  /settings/features:
    get:
      tags:
        - settings-api
      description: |
        Lists all available features.
        The oauth resource owner username has to be equal to 'nakadi.oauth2.adminClientId' property
        to be able to access this endpoint.
      responses:
        '200':
          description: A list of all available features.
          schema:
            type: object
            properties:
              items:
                description: list of features.
                type: array
                items:
                  $ref: '#/definitions/Feature'
            required:
              - items
    post:
      tags:
        - settings-api
      description: |
        Enables or disables feature depends on the payload
        The oauth resource owner username has to be equal to 'nakadi.oauth2.adminClientId' property
        to be able to access this endpoint.
      parameters:
        - name: feature
          in: body
          schema:
            $ref: '#/definitions/Feature'
          required: true
      responses:
        '204':
          description: Feature was successfully accepted.

  /storages:
    get:
      tags:
        - timelines-api
      description: |
        Lists all available storage backends.
        The oauth resource owner username has to be equal to 'nakadi.oauth2.adminClientId' property
        to be able to access this endpoint.
      responses:
        '200':
          description: A list of all available storage backends.
          schema:
            type: array
            description: list of storage backends.
            items:
              $ref: '#/definitions/Storage'
        '403':
          description: Access forbidden
          schema:
            $ref: '#/definitions/Problem'
    post:
      tags:
        - timelines-api
      description: |
        Creates a new storage backend.
        The oauth resource owner username has to be equal to 'nakadi.oauth2.adminClientId' property
        to be able to access this endpoint.
      parameters:
        - name: storage
          in: body
          description: Storage description
          schema:
            $ref: '#/definitions/Storage'
      responses:
        '201':
          description: Storage backend was successfully registered. Returns storage object that was created.
          schema:
            $ref: '#/definitions/Storage'
        '409':
          description: A storage with the same ID already exists
          schema:
            $ref: '#/definitions/Problem'
        '403':
          description: Access forbidden
          schema:
            $ref: '#/definitions/Problem'

  /storages/{id}:
    get:
      tags:
        - timelines-api
      description: |
        Retrieves a storage backend by its ID.
        The oauth resource owner username has to be equal to 'nakadi.oauth2.adminClientId' property
        to be able to access this endpoint.
      parameters:
        - name: id
          in: path
          description: storage backend ID
          type: string
          required: true
      responses:
        '200':
          description: OK
          schema:
            $ref: '#/definitions/Storage'
        '404':
          description: Storage backend not found
          schema:
            $ref: '#/definitions/Problem'
        '403':
          description: Access forbidden
          schema:
            $ref: '#/definitions/Problem'
    delete:
      tags:
        - timelines-api
      description: |
        Deletes a storage backend from its ID, if it is not in use.
        The oauth resource owner username has to be equal to 'nakadi.oauth2.adminClientId' property
        to be able to access this endpoint.
      parameters:
        - name: id
          in: path
          description: storage backend ID
          type: string
          required: true
      responses:
        '204':
          description: Storage backend was deleted
        '404':
          description: Storage backend not found
          schema:
            $ref: '#/definitions/Problem'
        '400':
          description: Storage backend could not be deleted
          schema:
            $ref: '#/definitions/Problem'
        '403':
          description: Access forbidden
          schema:
            $ref: '#/definitions/Problem'

  /event-types/{name}/timelines:
    post:
      tags:
        - timelines-api
      description: |
        Creates a new timeline for an event type and makes it active.
        The oauth resource owner username has to be equal to 'nakadi.oauth2.adminClientId' property
        to be able to access this endpoint.
      parameters:
        - name: name
          in: path
          description: Name of the EventType
          type: string
          required: true
        - name: timeline_request
          in: body
          schema:
            description: Storage id to be used for timeline creation
            type: object
            properties:
              storage_id:
                type: string
            required:
              - storage_id
          required: true
      responses:
        '201':
          description: New timeline is created and in use
        '404':
          description: No such event type
          schema:
            $ref: '#/definitions/Problem'
        '422':
          description: Unprocessable entity due to non existing storage
          schema:
            $ref: '#/definitions/Problem'
        '403':
          description: Access forbidden
          schema:
            $ref: '#/definitions/Problem'
    get:
      tags:
        - timelines-api
      description: |
        List timelines for a given event type.
        The oauth resource owner username has to be equal to 'nakadi.oauth2.adminClientId' property
        to be able to access this endpoint.
      parameters:
        - name: name
          in: path
          description: Name of the EventType to list timelines for.
          type: string
          required: true
      responses:
        '200':
          description: OK
          schema:
            type: array
            description: list of timelines.
            items:
              type: object
              properties:
                id:
                  type: string
                  format: uuid
                event_type:
                  type: string
                order:
                  type: integer
                storage_id:
                  type: string
                topic:
                  type: string
                created_at:
                  type: string
                  format: date-time
                switched_at:
                  type: string
                  format: date-time
                cleaned_up_at:
                  type: string
                  format: date-time
                latest_position:
                  type: object
        '404':
          description: No such event type
          schema:
            $ref: '#/definitions/Problem'
        '403':
          description: Access forbidden
          schema:
            $ref: '#/definitions/Problem'

  /event-types/{name}/timelines/{id}:
    delete:
      tags:
        - timelines-api
      description: |
        Deletes a timeline if there is only one timeline.
        The oauth resource owner username has to be equal to 'nakadi.oauth2.adminClientId' property
        to be able to access this endpoint.
      parameters:
        - name: name
          in: path
          description: Name of the EventType.
          type: string
          required: true
        - name: id
          in: path
          description: timeline id
          type: string
          format: uuid
          required: true
      responses:
        '200':
          description: Timeline was deleted
        '404':
          description: No such event type or timeline id
          schema:
            $ref: '#/definitions/Problem'
        '422':
          description: could not delete timeline, because there is more than one timeline
          schema:
            $ref: '#/definitions/Problem'
        '403':
          description: Access forbidden
          schema:
            $ref: '#/definitions/Problem'

# ################################### #
#                                     #
#             Definitions             #
#                                     #
# ################################### #

definitions:
  Storage:
    type: object
    description: |
      A storage backend.
    properties:
      id:
        description: The ID of the storage backend.
        type: string
        maxLength: 36
      storage_type:
        description: |
          the type of storage. Possible values: ['kafka']
        type: string
      kafka_configuration:
        description: configuration settings for kafka storage. Only necessary if the storage type is 'kafka'
        type: object
        properties:
          exhibitor_address:
            description: the Zookeeper address
            type: string
          exhibitor_port:
            description: the Zookeeper path
            type: string
          zk_address:
            description: the Zookeeper address
            type: string
          zk_path:
            description: the Zookeeper path
            type: string
    required:
      - id
      - storage_type
      - kafka_configuration

  Event:
    type: object
    description: |
      **Note** The Event definition will be externalized in future versions of this document.

      A basic payload of an Event. The actual schema is dependent on the information configured for
      the EventType, as is its enforcement (see POST /event-types). Setting of metadata properties
      are dependent on the configured enrichment as well.

      For explanation on default configurations of validation and enrichment, see documentation of
      `EventType.category`.

      For concrete examples of what will be enforced by Nakadi see the objects BusinessEvent and
      DataChangeEvent below.

  EventMetadata:
    type: object
    description: |
      Metadata for this Event.

      Contains commons fields for both Business and DataChange Events. Most are enriched by Nakadi
      upon reception, but they in general MIGHT be set by the client.
    properties:
      eid:
        description: |
          Identifier of this Event.

          Clients MUST generate this value and it SHOULD be guaranteed to be unique from the
          perspective of the producer. Consumers MIGHT use this value to assert uniqueness of
          reception of the Event.
        type: string
        format: uuid
        example: '105a76d8-db49-4144-ace7-e683e8f4ba46'
      event_type:
        description: |
          The EventType of this Event. This is enriched by Nakadi on reception of the Event
          based on the endpoint where the Producer sent the Event to.

          If provided MUST match the endpoint. Failure to do so will cause rejection of the
          Event.
        type: string
        example: 'pennybags.payment-business-event'
      occurred_at:
        description: |
          Timestamp of creation of the Event generated by the producer.
        type: string
        format: date-time
        example: '1996-12-19T16:39:57-08:00'
      received_at:
        type: string
        readOnly: true
        description: |
          Timestamp of the reception of the Event by Nakadi. This is enriched upon reception of
          the Event.
          If set by the producer Event will be rejected.
        format: date-time
        example: '1996-12-19T16:39:57-08:00'
      version:
        type: string
        readOnly: true
        description: |
          Version of the schema used for validating this event. This is enriched upon reception.
          This string uses semantic versioning, which is better defined in the `EventTypeSchema` object.
      parent_eids:
        type: array
        items:
          type: string
          format: uuid
          description: |
            Event identifier of the Event that caused the generation of this Event.
            Set by the producer.
          example: '105a76d8-db49-4144-ace7-e683e8f4ba46'
      flow_id:
        description: |
          The flow-id of the producer of this Event. As this is usually a HTTP header, this is
          enriched from the header into the metadata by Nakadi to avoid clients having to
          explicitly copy this.
        type: string
        example: 'JAh6xH4OQhCJ9PutIV_RYw'
      partition:
        description: |
          Indicates the partition assigned to this Event.

          Required to be set by the client if partition strategy of the EventType is
          'user_defined'.
        type: string
        example: '0'
    required:
      - eid
      - occurred_at

  BusinessEvent:
    description: |
      A Business Event.

      Usually represents a status transition in a Business process.
    allOf:
      - $ref: '#/definitions/Event'
      - type: object
        properties:
          metadata:
              $ref: '#/definitions/EventMetadata'
        required:
            - metadata

  DataChangeEvent:
    description: |
      A Data change Event.

      Represents a change on a resource. Also contains indicators for the data
      type and the type of operation performed.
    allOf:
      - $ref: '#/definitions/Event'
      - type: object
        properties:
          data_type:
            type: string
            example: 'pennybags:order'
          data_op:
            type: string
            enum: ['C', 'U', 'D', 'S']
            description: |
              The type of operation executed on the entity.
              * C: Creation
              * U: Update
              * D: Deletion
              * S: Snapshot
          metadata:
            $ref: '#/definitions/EventMetadata'
          data:
            type: object
            description: |
                The payload of the type
        required:
            - data
            - metadata
            - data_type
            - data_op

  Problem:
    type: object
    properties:
      type:
        type: string
        format: uri
        description: |
          An absolute URI that identifies the problem type.  When dereferenced, it SHOULD provide
          human-readable API documentation for the problem type (e.g., using HTML).  This Problem
          object is the same as provided by https://github.com/zalando/problem
        example: http://httpstatus.es/503
      title:
        type: string
        description: |
          A short, summary of the problem type. Written in English and readable for engineers
          (usually not suited for non technical stakeholders and not localized)
        example: Service Unavailable
      status:
        type: integer
        format: int32
        description: |
          The HTTP status code generated by the origin server for this occurrence of the problem.
        example: 503
      detail:
        type: string
        description: |
          A human readable explanation specific to this occurrence of the problem.
        example: Connection to database timed out
      instance:
        type: string
        format: uri
        description: |
          An absolute URI that identifies the specific occurrence of the problem.
          It may or may not yield further information if dereferenced.
    required:
      - type
      - title
      - status

  Metrics:
    type: object
    description: |
      Object containing application metrics.

  Partition:
    description: |
      Partition information. Can be helpful when trying to start a stream using an unmanaged API.

      This information is not related to the state of the consumer clients.
    required:
      - partition
      - oldest_available_offset
      - newest_available_offset
    properties:
      partition:
        type: string
      oldest_available_offset:
        description: |
          An offset of the oldest available Event in that partition. This value will be changing
          upon removal of Events from the partition by the background archiving/cleanup mechanism.
        type: string
      newest_available_offset:
        description: |
          An offset of the newest available Event in that partition. This value will be changing
          upon reception of new events for this partition by Nakadi.

          This value can be used to construct a cursor when opening streams (see
          `GET /event-type/{name}/events` for details).

          Might assume the special name BEGIN, meaning a pointer to the offset of the oldest
          available event in the partition.
        type: string
      unconsumed_events:
        description: |
          Approximate number of events unconsumed by the client. This is also known as consumer lag and is used for
          monitoring purposes by consumers interested in keeping an eye on the number of unconsumed events.
        type: number
        format: int64

  StreamInfo:
    type: object
    description: |
      This object contains general information about the stream. Used only for debugging
      purposes. We recommend logging this object in order to solve connection issues. Clients
      should not parse this structure.

  CursorDistanceQuery:
    required:
      - initial_cursor
      - final_cursor
    properties:
      initial_cursor:
        - $ref: "/definitions/Cursor"
      final_cursor:
        - $ref: "/definitions/Cursor"

  CursorDistanceResult:
    allOf:
      - $ref: '/definitions/CursorDistanceQuery'
    required:
      - distance
    properties:
      distance:
        type: number
        format: int64
        description: |
          Number of events between two offsets. Initial offset is exclusive. It's only zero when both provided offsets
          are equal. If the `final_cursor` is strictly smaller than the `initial_cursor` it results in client error.

  Cursor:
    required:
      - partition
      - offset
    properties:
      partition:
        type: string
        description: |
          Id of the partition pointed to by this cursor.
      offset:
        type: string
        description: |
          Offset of the event being pointed to.

  SubscriptionCursor:
    allOf:
      - $ref: '#/definitions/Cursor'
      - type: object
        properties:
          event_type:
            type: string
            description: |
              The name of the event type this partition's events belong to.
          cursor_token:
            type: string
            description: |
              An opaque value defined by the server.
        required:
          - event_type
          - cursor_token

  SubscriptionCursorWithoutToken:
    allOf:
      - $ref: '#/definitions/Cursor'
      - type: object
        properties:
          event_type:
            type: string
            description: |
              The name of the event type this partition's events belong to.
        required:
          - event_type

  CursorCommitResult:
    description: |
      The result of single cursor commit. Holds a cursor itself and a result value.
    required:
      - cursor
      - result
    properties:
      cursor:
        $ref: '#/definitions/SubscriptionCursor'
      result:
        type: string
        description: |
          The result of cursor commit.
          - `committed`: cursor was successfully committed
          - `outdated`: there already was more recent (or the same) cursor committed, so the current one was not
            committed as it is outdated

  EventStreamBatch:
    description: |
      One chunk of events in a stream. A batch consists of an array of `Event`s plus a `Cursor`
      pointing to the offset of the last Event in the stream.

      The size of the array of Event is limited by the parameters used to initialize a Stream.

      If acting as a keep alive message (see `GET /event-type/{name}/events`) the events array will
      be omitted.

      Sequential batches might present repeated cursors if no new events have arrived.
    required:
      - cursor
    properties:
      cursor:
        $ref: '#/definitions/Cursor'
      info:
        $ref: '#/definitions/StreamInfo'
      events:
        type: array
        items:
          $ref: '#/definitions/Event'

  SubscriptionEventStreamBatch:
    description: |
      Analogue to EventStreamBatch but used for high level streamming. It includes specific cursors
      for committing in the high level API.
    required:
      - cursor
    properties:
      cursor:
        $ref: '#/definitions/SubscriptionCursor'
      info:
        $ref: '#/definitions/StreamInfo'
      events:
        type: array
        items:
          $ref: '#/definitions/Event'

  Subscription:
    description: |
      Subscription is a high level consumption unit. Subscriptions allow applications to easily scale the
      number of clients by managing consumed event offsets and distributing load between instances.
      The key properties that identify subscription are 'owning_application', 'event_types' and 'consumer_group'.
      It's not possible to have two different subscriptions with these properties being the same.
    properties:
      id:
        type: string
        readOnly: true
        description: |
          Id of subscription that was created. Is generated by Nakadi, should not be specified when creating
          subscription.
      owning_application:
        type: string
        example: 'gizig'
        description: |
          The id of application owning the subscription.
      event_types:
        type: array
        items:
          type: string
        description: |
          EventTypes to subscribe to.
          The order is not important. Subscriptions that differ only be the order of EventTypes will be
          considered the same and will have the same id. The size of event_types list is limited by total number
          of partitions within these event types. Default limit for partition count is 100.
      consumer_group:
        type: string
        example: 'read-product-updates'
        description: |
          The value describing the use case of this subscription.
          In general that is an additional identifier used to differ subscriptions having the same
          owning_application and event_types.
        default: 'default'
      created_at:
        type: string
        readOnly: true
        description: |
          Timestamp of creation of the subscription. This is generated by Nakadi. It should not be
          specified when creating subscription and sending it may result in a client error.
        format: date-time
        example: '1996-12-19T16:39:57-08:00'
      read_from:
        type: string
        description: |
          Position to start reading events from. Currently supported values:
          - `begin` - read from the oldest available event.
          - `end` - read from the most recent offset.
          - `cursors` - read from cursors provided in `initial_cursors` property.
          Applied in the moment when client starts reading from a subscription.
        default: 'end'
      initial_cursors:
        type: array
        items:
          $ref: '#/definitions/SubscriptionCursorWithoutToken'
        description: |
          List of cursors to start reading from. This property is required when `read_from` = `cursors`.
          The initial cursors should cover all partitions of subscription.

    required:
      - owning_application
      - event_types

  EventType:
    description: An event type defines the schema and its runtime properties.
    properties:
      name:
        type: string
        description: |
          Name of this EventType. The name is constrained by a regular expression.

          Note: the name can encode the owner/responsible for this EventType and ideally should
          follow a common pattern that makes it easy to read and understand, but this level of
          structure is not enforced. For example a team name and data type can be used such as
          'acme-team.price-change'.
        pattern: '[a-zA-Z][-0-9a-zA-Z_]*(\.[a-zA-Z][-0-9a-zA-Z_]*)*'
        example: order.order_cancelled, acme-platform.users
      owning_application:
        type: string
        description: |
          Indicator of the (Stups) Application owning this `EventType`.
        example: price-service
      category:
        type: string
        enum:
          - undefined
          - data
          - business
        description: |
          Defines the category of this EventType.

          The value set will influence, if not set otherwise, the default set of
          validations, enrichment-strategies, and the effective schema for validation in
          the following way:

          - `undefined`: No predefined changes apply. The effective schema for the validation is
            exactly the same as the `EventTypeSchema`.

          - `data`: Events of this category will be DataChangeEvents. The effective schema during
            the validation contains `metadata`, and adds fields `data_op` and `data_type`. The
            passed EventTypeSchema defines the schema of `data`.

          - `business`: Events of this category will be BusinessEvents. The effective schema for
            validation contains `metadata` and any additionally defined properties passed in the
            `EventTypeSchema` directly on top level of the Event. If name conflicts arise, creation
            of this EventType will be rejected.

      enrichment_strategies:
        description: |
          Determines the enrichment to be performed on an Event upon reception. Enrichment is
          performed once upon reception (and after validation) of an Event and is only possible on
          fields that are not defined on the incoming Event.

          For event types in categories 'business' or 'data' it's mandatory to use
          metadata_enrichment strategy. For 'undefined' event types it's not possible to use this
          strategy, since metadata field is not required.

          See documentation for the write operation for details on behaviour in case of unsuccessful
          enrichment.
        type: array
        items:
          type: string
          enum:
            - metadata_enrichment

      partition_strategy:
        description: |
          Determines how the assignment of the event to a partition should be handled.

          For details of possible values, see GET /registry/partition-strategies.
        type: string
        default: 'random'

      compatibility_mode:
        description: |
          Compatibility mode provides a mean for event owners to evolve their schema, given changes respect the
          semantics defined by this field.

          It's designed to be flexible enough so that producers can evolve their schemas while not
          inadvertently breaking existent consumers.

          Once defined, the compatibility mode is fixed, since otherwise it would break a predefined contract,
          declared by the producer.

          List of compatibility modes:

          - 'compatible': Consumers can reliably parse events produced under different versions. Every event published
            since the first version is still valid based on the newest schema. When in compatible mode, it's allowed to
            add new optional properties and definitions to an existing schema, but no other changes are allowed.
            Under this mode, the following json-schema attributes are not supported: `not`, `patternProperties`,
            `additionalProperties` and `additionalItems`. When validating events, additional properties is `false`.

          - 'forward': Compatible schema changes are allowed. It's possible to use the full json schema specification
            for defining schemas. Consumers of forward compatible event types can safely read events tagged with the
            latest schema version as long as they follow the robustness principle.

          - 'none': Any schema modification is accepted, even if it might break existing producers or consumers. When
            validating events, no additional properties are accepted unless explicitly stated in the schema.
        type: string
        default: forward

      schema:
        $ref: '#/definitions/EventTypeSchema'

      partition_key_fields:
        type: array
        items:
          type: string
        description: |
          Required when 'partition_resolution_strategy' is set to 'hash'. Must be absent otherwise.
          Indicates the fields used for evaluation the partition of Events of this type.

          If set it MUST be a valid required field as defined in the schema.

      default_statistic:
        $ref: '#/definitions/EventTypeStatistics'

      options:
        $ref: '#/definitions/EventTypeOptions'

      write_scopes:
        type: array
        items:
          type: string
        description: |
          This field is used for event publishing access control. Nakadi only authorises publishers whose session
          contains at least one of the scopes in this list.
          If no scopes provided then anyone can publish to this event type.

      read_scopes:
        type: array
        items:
          type: string
        description: |
          This field is used for event consuming access control. Nakadi only authorises consumers whose session
          contains at least one of the scopes in this list.
          If no scopes provided then anyone can consume from this event type.

      created_at:
        type: string
        pattern: date-time
        description: |
          Date and time when this event type was created.

      updated_at:
        type: string
        pattern: date-time
        description: |
          Date and time when this event type was last updated.

    required:
      - name
      - category
      - owning_application
      - schema

  EventTypeSchema:
    type: object
    description: |
      The most recent schema for this EventType. Submitted events will be validated against it.
    properties:
      version:
        type: string
        readOnly: true
        description: |
          This field is automatically generated by Nakadi. Values are based on semantic versioning. Changes to `title`
          or `description` are considered PATCH level changes. Adding new optional fields is considered a MINOR level
          change. All other changes are considered MAJOR level.
        default: '1.0.0'
      created_at:
        type: string
        readOnly: true
        description: |
          Creation timestamp of the schema. This is generated by Nakadi. It should not be
          specified when updating a schema and sending it may result in a client error.
        format: date-time
        example: '1996-12-19T16:39:57-08:00'
      type:
        type: string
        enum:
          - json_schema
        description: |
          The type of schema definition. Currently only json_schema (JSON Schema v04) is supported, but in the
          future there could be others.
      schema:
        type: string
        description: |
          The schema as string in the syntax defined in the field type. Failure to respect the
          syntax will fail any operation on an EventType.
    required:
      - type
      - schema

  EventTypeStatistics:
    type: object
    description: |
      Operational statistics for an EventType. This data MUST be provided by users on Event Type
      creation. Nakadi uses this object in order to provide an optimal number of partitions from a throughput perspective.

    properties:
      messages_per_minute:
        type: integer
        description: |
          Write rate for events of this EventType. This rate encompasses all producers of this
          EventType for a Nakadi cluster.

          Measured in event count per minute.

      message_size:
        type: integer
        description: |
          Average message size for each Event of this EventType. Includes in the count the whole serialized
          form of the event, including metadata.
          Measured in bytes.

      read_parallelism:
        type: integer
        description: |
          Amount of parallel readers (consumers) to this EventType.

      write_parallelism:
        type: integer
        description: |
          Amount of parallel writers (producers) to this EventType.
    required:
      - messages_per_minute
      - message_size
      - read_parallelism
      - write_parallelism

  EventTypeOptions:
    type: object
    description: |
      Additional parameters for tuning internal behavior of Nakadi.
    properties:
      retention_time:
        type: integer
        format: int64
        default: 345600000 # 4 days
        description: |
          Number of milliseconds that Nakadi stores events published to this event type.

  SubscriptionEventTypeStats:
    type: object
    description: statistics of one event-type within a context of subscription
    properties:
      event_type:
        type: string
        description: event-type name
      partitions:
        type: array
        description: statistics of partitions of this event-type
        items:
          type: object
          description: statistics of partition within a subscription context
          properties:
            partition:
              type: string
            state:
              type: string
              description: |
                The state of this partition in current subscription. Currently following values are possible:
                - `unassigned`: the partition is currently not assigned to any client;
                - `reassigning`: the partition is currently reasssigning from one client to another;
                - `assigned`: the partition is assigned to a client.
            unconsumed_events:
              type: number
              description: |
                The amount of events in this partition that are not yet consumed within this subscription. May be not
                determined at the moment when no events were yet consumed from the partition in this subscription (in
                that case the property will be absent).
            stream_id:
              type: string
              description: the id of the stream that consumes data from this partition
          required:
            - partition
            - state
    required:
      - event_type
      - partitions

  BatchItemResponse:
    description: |
      A status corresponding to one individual Event's publishing attempt.
    properties:
      eid:
        type: string
        format: uuid
        description: |
          eid of the corresponding item. Will be absent if missing on the incoming Event.
      publishing_status:
        type: string
        enum:
          - submitted
          - failed
          - aborted
        description: |
          Indicator of the submission of the Event within a Batch.

          - "submitted" indicates successful submission, including commit on he underlying broker.

          - "failed" indicates the message submission was not possible and can be resubmitted if so
            desired.

          - "aborted" indicates that the submission of this item was not attempted any further due
            to a failure on another item in the batch.

      step:
        type: string
        enum:
          - none
          - validating
          - partitioning
          - enriching
          - publishing
        description: |
          Indicator of the step in the publishing process this Event reached.

          In Items that "failed" means the step of the failure.

          - "none" indicates that nothing was yet attempted for the publishing of this Event. Should
            be present only in the case of aborting the publishing during the validation of another
            (previous) Event.

          - "validating", "partitioning", "enriching" and "publishing" indicate all the
            corresponding steps of the publishing process.
      detail:
        type: string
        description: |
          Human readable information about the failure on this item. Items that are not "submitted"
          should have a description.
    required:
      - publishing_status

  PaginationLinks:
    description: contains links to previous and next pages of items
    type: object
    properties:
      prev:
        $ref: '#/definitions/PaginationLink'
      next:
        $ref: '#/definitions/PaginationLink'

  PaginationLink:
    description: URI identifying another page of items
    type: object
    properties:
      href:
        type: string
        format: uri
        example: '/subscriptions?offset=20&limit=10'

  Feature:
    description: Feature of Nakadi to be enabled or disabled
    type: object
    properties:
      feature:
        type: string
      enabled:
        type: boolean
    required:
      - feature
      - enabled

parameters:
  EventTypeName:
    name: name
    in: path
    description: EventType name to get events about
    type: string
    required: true

  BatchLimit:
    name: batch_limit
    in: query
    description: |
      Maximum number of `Event`s in each chunk (and therefore per partition) of the stream.
    type: integer
    format: int32
    required: false
    default: 1

  StreamLimit:
    name: stream_limit
    in: query
    description: |
      Maximum number of `Event`s in this stream (over all partitions being streamed in this
      connection).

      * If 0 or undefined, will stream batches indefinitely.

      * Stream initialization will fail if `stream_limit` is lower than `batch_limit`.
    type: integer
    format: int32
    required: false
    default: 0

  BatchFlushTimeout:
    name: batch_flush_timeout
    in: query
    description: |
      Maximum time in seconds to wait for the flushing of each chunk (per partition).

      * If the amount of buffered Events reaches `batch_limit` before this `batch_flush_timeout`
      is reached, the messages are immediately flushed to the client and batch flush timer is reset.

      * If 0 or undefined, will assume 30 seconds.
    type: number
    format: int32
    required: false
    default: 30

  StreamTimeout:
    name: stream_timeout
    in: query
    description: |
      Maximum time in seconds a stream will live before connection is closed by the server.
      If 0 or unspecified will stream indefinitely.

      If this timeout is reached, any pending messages (in the sense of `stream_limit`) will be flushed
      to the client.

      Stream initialization will fail if `stream_timeout` is lower than `batch_flush_timeout`.
    type: number
    format: int32
    required: false
    default: 0

  SubscriptionId:
    name: subscription_id
    in: path
    description: Id of subscription.
    type: string
    format: uuid
    required: true

  StreamKeepAliveLimit:
    name: stream_keep_alive_limit
    in: query
    description: |
      Maximum number of empty keep alive batches to get in a row before closing the connection.

      If 0 or undefined will send keep alive messages indefinitely.
    type: integer
    format: int32
    required: false
    default: 0

  BlacklistType:
    name: blacklist_type
    in: path
    description: |
      Type of the blacklist to put client into.

      List of available types:
      - 'CONSUMER_APP': consumer application.
      - 'CONSUMER_ET': consumer event type.
      - 'PRODUCER_APP': producer application.
      - 'PRODUCER_ET': producer event type.
    type: string
    required: true<|MERGE_RESOLUTION|>--- conflicted
+++ resolved
@@ -555,11 +555,7 @@
           description: |
             Schema object.
 
-<<<<<<< HEAD
   '/event-types/{name}/cursor-distances':
-=======
-  '/event-types/{name}/cursors-lag':
->>>>>>> d276fea8
     post:
       tags:
         - unmanaged-api
@@ -570,7 +566,6 @@
       description: |
         GET with payload.
 
-<<<<<<< HEAD
         Calculate the distance between two offsets. This is useful for performing checks for data completeness, when
         a client has read some batches and wants to be sure that all delivered events have been correctly processed.
       parameters:
@@ -590,48 +585,11 @@
             items:
               $ref: "#/definitions/CursorDistanceQuery"
           required: true
-=======
-        This endpoint is mostly interesting for monitoring purposes. Used when a consumer wants to know how far behind
-        in the stream its application is lagging.
-
-        It provides the number of unconsumed events for each cursor's partition.
-      parameters:
-        - name: name
-          in: path
-          description: EventType name
-          type: string
-          required: true
-        - name: X-Flow-Id
-          in: header
-          description: |
-            The flow id of the request, which is written into the logs and passed to called services. Helpful
-            for operational troubleshooting and log analysis.
-          type: string
-        - name: cursors
-          in: body
-          description: |
-            Each cursor indicates the partition and offset consumed by the client. When a cursor is provided,
-            Nakadi calculates the consumer lag, e.g. the number of events between the provided offset and the most
-            recent published event. This lag will be present in the response as `unconsumed_events` property.
-
-            It's not mandatory to specify cursors for every partition.
-
-            The lag calculation is non inclusive, e.g. if the provided offset is the offset of the latest published
-            event, the number of `unconsumed_events` will be zero.
-
-            All provided cursors must be valid, i.e. a non expired cursor of an event in the stream.
-          required: true
+      responses:
+        '200':
+          description: OK
           schema:
             type: array
-            items:
-              - $ref: '#/definitions/Cursor'
->>>>>>> d276fea8
-      responses:
-        '200':
-          description: OK
-          schema:
-            type: array
-<<<<<<< HEAD
             description: An array of `CursorDistanceResult`s with the distance between two offsets.
             items:
               $ref: '#/definitions/CursorDistanceResult'
@@ -640,18 +598,65 @@
           schema:
             $ref: '#/definitions/Problem'
 
-=======
+  '/event-types/{name}/cursors-lag':
+    post:
+      tags:
+        - unmanaged-api
+        - monitoring
+        - management-api
+      security:
+        - oauth2: ['nakadi.event_stream.read']
+      description: |
+        GET with payload.
+
+        This endpoint is mostly interesting for monitoring purposes. Used when a consumer wants to know how far behind
+        in the stream its application is lagging.
+
+        It provides the number of unconsumed events for each cursor's partition.
+      parameters:
+        - name: name
+          in: path
+          description: EventType name
+          type: string
+          required: true
+        - name: X-Flow-Id
+          in: header
+          description: |
+            The flow id of the request, which is written into the logs and passed to called services. Helpful
+            for operational troubleshooting and log analysis.
+          type: string
+        - name: cursors
+          in: body
+          description: |
+            Each cursor indicates the partition and offset consumed by the client. When a cursor is provided,
+            Nakadi calculates the consumer lag, e.g. the number of events between the provided offset and the most
+            recent published event. This lag will be present in the response as `unconsumed_events` property.
+
+            It's not mandatory to specify cursors for every partition.
+
+            The lag calculation is non inclusive, e.g. if the provided offset is the offset of the latest published
+            event, the number of `unconsumed_events` will be zero.
+
+            All provided cursors must be valid, i.e. a non expired cursor of an event in the stream.
+          required: true
+          schema:
+            type: array
+            items:
+              - $ref: '#/definitions/Cursor'
+      responses:
+        '200':
+          description: OK
+          schema:
+            type: array
             description: |
               List of partitions with the number of unconsummed events.
             items:
               $ref: '#/definitions/Partition'
-        '401':
-          description: Client is not authenticated
-          schema:
-            $ref: '#/definitions/Problem'
-
-
->>>>>>> d276fea8
+        '422':
+          description: Unprocessable Entity
+          schema:
+            $ref: '#/definitions/Problem'
+
   '/event-types/{name}/partitions':
     get:
       tags:
